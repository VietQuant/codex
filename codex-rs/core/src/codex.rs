use std::borrow::Cow;
use std::collections::HashMap;
use std::collections::HashSet;
use std::path::Path;
use std::path::PathBuf;
use std::sync::Arc;
use std::sync::atomic::AtomicU64;
use std::time::Duration;

use crate::AuthManager;
use crate::client_common::REVIEW_PROMPT;
use crate::event_mapping::map_response_item_to_event_messages;
use crate::function_tool::FunctionCallError;
use crate::review_format::format_review_findings_block;
use crate::user_notification::UserNotifier;
use async_channel::Receiver;
use async_channel::Sender;
use codex_apply_patch::ApplyPatchAction;
use codex_apply_patch::MaybeApplyPatchVerified;
use codex_apply_patch::maybe_parse_apply_patch_verified;
use codex_protocol::mcp_protocol::ConversationId;
use codex_protocol::protocol::ConversationPathResponseEvent;
use codex_protocol::protocol::ExitedReviewModeEvent;
use codex_protocol::protocol::ReviewRequest;
use codex_protocol::protocol::RolloutItem;
use codex_protocol::protocol::TaskStartedEvent;
use codex_protocol::protocol::TurnAbortReason;
use codex_protocol::protocol::TurnAbortedEvent;
use codex_protocol::protocol::TurnContextItem;
use futures::prelude::*;
use mcp_types::CallToolResult;
use serde::Deserialize;
use serde::Serialize;
use serde_json;
use serde_json::Value;
use tokio::sync::Mutex;
use tokio::sync::oneshot;
use tokio::task::AbortHandle;
use tracing::debug;
use tracing::error;
use tracing::info;
use tracing::trace;
use tracing::warn;

use crate::ModelProviderInfo;
use crate::apply_patch;
use crate::apply_patch::ApplyPatchExec;
use crate::apply_patch::CODEX_APPLY_PATCH_ARG1;
use crate::apply_patch::InternalApplyPatchInvocation;
use crate::apply_patch::convert_apply_patch_to_protocol;
use crate::client::ModelClient;
use crate::client_common::Prompt;
use crate::client_common::ResponseEvent;
use crate::config::Config;
use crate::config_types::ShellEnvironmentPolicy;
use crate::conversation_history::ConversationHistory;
use crate::environment_context::EnvironmentContext;
use crate::error::CodexErr;
use crate::error::Result as CodexResult;
use crate::error::SandboxErr;
use crate::error::get_error_message_ui;
use crate::exec::ExecParams;
use crate::exec::ExecToolCallOutput;
use crate::exec::SandboxType;
use crate::exec::StdoutStream;
use crate::exec::StreamOutput;
use crate::exec::process_exec_tool_call;
use crate::exec_command::EXEC_COMMAND_TOOL_NAME;
use crate::exec_command::ExecCommandParams;
use crate::exec_command::ExecSessionManager;
use crate::exec_command::WRITE_STDIN_TOOL_NAME;
use crate::exec_command::WriteStdinParams;
use crate::exec_env::create_env;
use crate::mcp_connection_manager::McpConnectionManager;
use crate::mcp_tool_call::handle_mcp_tool_call;
use crate::model_family::find_family_for_model;
use crate::openai_model_info::get_model_info;
use crate::openai_tools::ApplyPatchToolArgs;

use crate::openai_tools::ToolsConfig;
use crate::openai_tools::ToolsConfigParams;
use crate::openai_tools::get_openai_tools;
use crate::parse_command::parse_command;
use crate::plan_tool::handle_update_plan;
use crate::project_doc::get_user_instructions;
use crate::protocol::AgentMessageDeltaEvent;
use crate::protocol::AgentReasoningDeltaEvent;
use crate::protocol::AgentReasoningRawContentDeltaEvent;
use crate::protocol::AgentReasoningSectionBreakEvent;
use crate::protocol::ApplyPatchApprovalRequestEvent;
use crate::protocol::AskForApproval;
use crate::protocol::BackgroundEventEvent;
use crate::protocol::ErrorEvent;
use crate::protocol::Event;
use crate::protocol::EventMsg;
use crate::protocol::ExecApprovalRequestEvent;
use crate::protocol::ExecCommandBeginEvent;
use crate::protocol::ExecCommandEndEvent;
use crate::protocol::FileChange;
use crate::protocol::InputItem;
use crate::protocol::ListCustomPromptsResponseEvent;
use crate::protocol::Op;
use crate::protocol::PatchApplyBeginEvent;
use crate::protocol::PatchApplyEndEvent;
use crate::protocol::RateLimitSnapshot;
use crate::protocol::ReviewDecision;
use crate::protocol::ReviewOutputEvent;
use crate::protocol::SandboxPolicy;
use crate::protocol::SessionConfiguredEvent;
use crate::protocol::StreamErrorEvent;
use crate::protocol::Submission;
use crate::protocol::TaskCompleteEvent;
use crate::protocol::TokenCountEvent;
use crate::protocol::TokenUsage;
use crate::protocol::TokenUsageInfo;
use crate::protocol::TurnDiffEvent;
use crate::protocol::WebSearchBeginEvent;
use crate::rollout::RolloutRecorder;
use crate::rollout::RolloutRecorderParams;
use crate::safety::SafetyCheck;
use crate::safety::assess_command_safety;
use crate::safety::assess_safety_for_untrusted_command;
use crate::shell;

// Local helpers for pending agent calls and tool args used by multi-agent orchestration
#[derive(Clone)]
struct PendingToolCall {
    item: ResponseItem,
    call_id: String,
    _name: String,
    arguments: Option<String>,
}

#[derive(Debug, Serialize, Deserialize)]
struct AgentToolArgs {
    task: String,
    agent: Option<String>,
    context: Option<String>,
}
use crate::turn_diff_tracker::TurnDiffTracker;
use crate::unified_exec::UnifiedExecSessionManager;
use crate::user_instructions::UserInstructions;
use crate::user_notification::UserNotification;
use crate::util::backoff;
use codex_protocol::config_types::ReasoningEffort as ReasoningEffortConfig;
use codex_protocol::config_types::ReasoningSummary as ReasoningSummaryConfig;
use codex_protocol::custom_prompts::CustomPrompt;
use codex_protocol::models::ContentItem;
use codex_protocol::models::FunctionCallOutputPayload;
use codex_protocol::models::LocalShellAction;
use codex_protocol::models::ResponseInputItem;
use codex_protocol::models::ResponseItem;
use codex_protocol::models::ShellToolCallParams;
use codex_protocol::protocol::InitialHistory;

pub mod compact;
use self::compact::build_compacted_history;
use self::compact::collect_user_messages;

/// The high-level interface to the Codex system.
/// It operates as a queue pair where you send submissions and receive events.
pub struct Codex {
    next_id: AtomicU64,
    tx_sub: Sender<Submission>,
    rx_event: Receiver<Event>,
}

/// Wrapper returned by [`Codex::spawn`] containing the spawned [`Codex`],
/// the submission id for the initial `ConfigureSession` request and the
/// unique session id.
pub struct CodexSpawnOk {
    pub codex: Codex,
    pub conversation_id: ConversationId,
}

pub(crate) const INITIAL_SUBMIT_ID: &str = "";
pub(crate) const SUBMISSION_CHANNEL_CAPACITY: usize = 64;

// Model-formatting limits: clients get full streams; oonly content sent to the model is truncated.
pub(crate) const MODEL_FORMAT_MAX_BYTES: usize = 10 * 1024; // 10 KiB
pub(crate) const MODEL_FORMAT_MAX_LINES: usize = 256; // lines
pub(crate) const MODEL_FORMAT_HEAD_LINES: usize = MODEL_FORMAT_MAX_LINES / 2;
pub(crate) const MODEL_FORMAT_TAIL_LINES: usize = MODEL_FORMAT_MAX_LINES - MODEL_FORMAT_HEAD_LINES; // 128
pub(crate) const MODEL_FORMAT_HEAD_BYTES: usize = MODEL_FORMAT_MAX_BYTES / 2;

impl Codex {
    /// Spawn a new [`Codex`] and initialize the session.
    pub async fn spawn(
        config: Config,
        auth_manager: Arc<AuthManager>,
        conversation_history: InitialHistory,
    ) -> CodexResult<CodexSpawnOk> {
        let (tx_sub, rx_sub) = async_channel::bounded(SUBMISSION_CHANNEL_CAPACITY);
        let (tx_event, rx_event) = async_channel::unbounded();

        let user_instructions = get_user_instructions(&config).await;

        let config = Arc::new(config);

        let configure_session = ConfigureSession {
            provider: config.model_provider.clone(),
            model: config.model.clone(),
            model_reasoning_effort: config.model_reasoning_effort,
            model_reasoning_summary: config.model_reasoning_summary,
            user_instructions,
            base_instructions: config.base_instructions.clone(),
            approval_policy: config.approval_policy,
            sandbox_policy: config.sandbox_policy.clone(),
            notify: UserNotifier::new(config.notify.clone()),
            cwd: config.cwd.clone(),
        };

        // Generate a unique ID for the lifetime of this Codex session.
        let (session, turn_context) = Session::new(
            configure_session,
            config.clone(),
            auth_manager.clone(),
            tx_event.clone(),
            conversation_history,
        )
        .await
        .map_err(|e| {
            error!("Failed to create session: {e:#}");
            CodexErr::InternalAgentDied
        })?;
        let conversation_id = session.conversation_id;

        // This task will run until Op::Shutdown is received.
        tokio::spawn(submission_loop(session, turn_context, config, rx_sub));
        let codex = Codex {
            next_id: AtomicU64::new(0),
            tx_sub,
            rx_event,
        };

        Ok(CodexSpawnOk {
            codex,
            conversation_id,
        })
    }

    /// Submit the `op` wrapped in a `Submission` with a unique ID.
    pub async fn submit(&self, op: Op) -> CodexResult<String> {
        let id = self
            .next_id
            .fetch_add(1, std::sync::atomic::Ordering::SeqCst)
            .to_string();
        let sub = Submission { id: id.clone(), op };
        self.submit_with_id(sub).await?;
        Ok(id)
    }

    /// Use sparingly: prefer `submit()` so Codex is responsible for generating
    /// unique IDs for each submission.
    pub async fn submit_with_id(&self, sub: Submission) -> CodexResult<()> {
        self.tx_sub
            .send(sub)
            .await
            .map_err(|_| CodexErr::InternalAgentDied)?;
        Ok(())
    }

    pub async fn next_event(&self) -> CodexResult<Event> {
        let event = self
            .rx_event
            .recv()
            .await
            .map_err(|_| CodexErr::InternalAgentDied)?;
        Ok(event)
    }
}

/// Mutable state of the agent
#[derive(Default)]
struct State {
    approved_commands: HashSet<Vec<String>>,
    current_task: Option<AgentTask>,
    pending_approvals: HashMap<String, oneshot::Sender<ReviewDecision>>,
    pending_input: Vec<ResponseInputItem>,
    history: ConversationHistory,
    token_info: Option<TokenUsageInfo>,
    latest_rate_limits: Option<RateLimitSnapshot>,
}

/// Context for an initialized model agent
///
/// A session has at most 1 running task at a time, and can be interrupted by user input.
pub(crate) struct Session {
    conversation_id: ConversationId,
    tx_event: Sender<Event>,

    /// Manager for external MCP servers/tools.
    mcp_connection_manager: McpConnectionManager,
    session_manager: ExecSessionManager,
    unified_exec_manager: UnifiedExecSessionManager,

<<<<<<< HEAD
    /// Agent registry for multi-agent orchestration
    agent_registry: Mutex<Option<Arc<crate::agent::AgentRegistry>>>,

=======
>>>>>>> bffdbec2
    notifier: UserNotifier,

    /// Optional rollout recorder for persisting the conversation transcript so
    /// sessions can be replayed or inspected later.
    rollout: Mutex<Option<RolloutRecorder>>,
    state: Mutex<State>,
    codex_linux_sandbox_exe: Option<PathBuf>,
    user_shell: shell::Shell,
    show_raw_agent_reasoning: bool,
    next_internal_sub_id: AtomicU64,
}

/// The context needed for a single turn of the conversation.
#[derive(Debug)]
pub(crate) struct TurnContext {
    pub(crate) client: ModelClient,
    /// The session's current working directory. All relative paths provided by
    /// the model as well as sandbox policies are resolved against this path
    /// instead of `std::env::current_dir()`.
    pub(crate) cwd: PathBuf,
    pub(crate) base_instructions: Option<String>,
    pub(crate) user_instructions: Option<String>,
    pub(crate) approval_policy: AskForApproval,
    pub(crate) sandbox_policy: SandboxPolicy,
    pub(crate) shell_environment_policy: ShellEnvironmentPolicy,
    pub(crate) tools_config: ToolsConfig,
    pub(crate) is_review_mode: bool,
    pub(crate) final_output_json_schema: Option<Value>,
}

impl TurnContext {
    fn resolve_path(&self, path: Option<String>) -> PathBuf {
        path.as_ref()
            .map(PathBuf::from)
            .map_or_else(|| self.cwd.clone(), |p| self.cwd.join(p))
    }
}

/// Configure the model session.
struct ConfigureSession {
    /// Provider identifier ("openai", "openrouter", ...).
    provider: ModelProviderInfo,

    /// If not specified, server will use its default model.
    model: String,

    model_reasoning_effort: Option<ReasoningEffortConfig>,
    model_reasoning_summary: ReasoningSummaryConfig,

    /// Model instructions that are appended to the base instructions.
    user_instructions: Option<String>,

    /// Base instructions override.
    base_instructions: Option<String>,

    /// When to escalate for approval for execution
    approval_policy: AskForApproval,
    /// How to sandbox commands executed in the system
    sandbox_policy: SandboxPolicy,

    notify: UserNotifier,

    /// Working directory that should be treated as the *root* of the
    /// session. All relative paths supplied by the model as well as the
    /// execution sandbox are resolved against this directory **instead**
    /// of the process-wide current working directory. CLI front-ends are
    /// expected to expand this to an absolute path before sending the
    /// `ConfigureSession` operation so that the business-logic layer can
    /// operate deterministically.
    cwd: PathBuf,
}

impl Session {
    async fn new(
        configure_session: ConfigureSession,
        config: Arc<Config>,
        auth_manager: Arc<AuthManager>,
        tx_event: Sender<Event>,
        initial_history: InitialHistory,
    ) -> anyhow::Result<(Arc<Self>, TurnContext)> {
        let ConfigureSession {
            provider,
            model,
            model_reasoning_effort,
            model_reasoning_summary,
            user_instructions,
            base_instructions,
            approval_policy,
            sandbox_policy,
            notify,
            cwd,
        } = configure_session;
        debug!("Configuring session: model={model}; provider={provider:?}");
        if !cwd.is_absolute() {
            return Err(anyhow::anyhow!("cwd is not absolute: {cwd:?}"));
        }

        let (conversation_id, rollout_params) = match &initial_history {
            InitialHistory::New | InitialHistory::Forked(_) => {
                let conversation_id = ConversationId::default();
                (
                    conversation_id,
                    RolloutRecorderParams::new(conversation_id, user_instructions.clone()),
                )
            }
            InitialHistory::Resumed(resumed_history) => (
                resumed_history.conversation_id,
                RolloutRecorderParams::resume(resumed_history.rollout_path.clone()),
            ),
        };

        // Error messages to dispatch after SessionConfigured is sent.
        let mut post_session_configured_error_events = Vec::<Event>::new();

        // Kick off independent async setup tasks in parallel to reduce startup latency.
        //
        // - initialize RolloutRecorder with new or resumed session info
        // - spin up MCP connection manager
        // - perform default shell discovery
        // - load history metadata
        let rollout_fut = RolloutRecorder::new(&config, rollout_params);

        let mcp_fut = McpConnectionManager::new(config.mcp_servers.clone());
        let default_shell_fut = shell::default_user_shell();
        let history_meta_fut = crate::message_history::history_metadata(&config);

        // Join all independent futures.
        let (rollout_recorder, mcp_res, default_shell, (history_log_id, history_entry_count)) =
            tokio::join!(rollout_fut, mcp_fut, default_shell_fut, history_meta_fut);

        let rollout_recorder = rollout_recorder.map_err(|e| {
            error!("failed to initialize rollout recorder: {e:#}");
            anyhow::anyhow!("failed to initialize rollout recorder: {e:#}")
        })?;
        let rollout_path = rollout_recorder.rollout_path.clone();
        // Create the mutable state for the Session.
        let state = State {
            history: ConversationHistory::new(),
            ..Default::default()
        };

        // Handle MCP manager result and record any startup failures.
        let (mcp_connection_manager, failed_clients) = match mcp_res {
            Ok((mgr, failures)) => (mgr, failures),
            Err(e) => {
                let message = format!("Failed to create MCP connection manager: {e:#}");
                error!("{message}");
                post_session_configured_error_events.push(Event {
                    id: INITIAL_SUBMIT_ID.to_owned(),
                    msg: EventMsg::Error(ErrorEvent { message }),
                });
                (McpConnectionManager::default(), Default::default())
            }
        };

        // Surface individual client start-up failures to the user.
        if !failed_clients.is_empty() {
            for (server_name, err) in failed_clients {
                let message = format!("MCP client for `{server_name}` failed to start: {err:#}");
                error!("{message}");
                post_session_configured_error_events.push(Event {
                    id: INITIAL_SUBMIT_ID.to_owned(),
                    msg: EventMsg::Error(ErrorEvent { message }),
                });
            }
        }

        // Now that the conversation id is final (may have been updated by resume),
        // construct the model client.
        let client = ModelClient::new(
            config.clone(),
            Some(auth_manager.clone()),
            provider.clone(),
            model_reasoning_effort,
            model_reasoning_summary,
            conversation_id,
        );
        let turn_context = TurnContext {
            client,
            tools_config: ToolsConfig::new(&ToolsConfigParams {
                model_family: &config.model_family,
                include_plan_tool: config.include_plan_tool,
                include_apply_patch_tool: config.include_apply_patch_tool,
                include_web_search_request: config.tools_web_search_request,
                use_streamable_shell_tool: config.use_experimental_streamable_shell_tool,
                include_view_image_tool: config.include_view_image_tool,
                experimental_unified_exec_tool: config.use_experimental_unified_exec_tool,
                include_agent_tool: true, // Enable agent tool by default
            }),
            user_instructions,
            base_instructions,
            approval_policy,
            sandbox_policy,
            shell_environment_policy: config.shell_environment_policy.clone(),
            cwd,
            is_review_mode: false,
            final_output_json_schema: None,
        };

        // Initialize agent registry once during session creation
        let agent_registry = match crate::agent::AgentRegistry::new() {
            Ok(r) => Some(Arc::new(r)),
            Err(e) => {
                tracing::warn!("Failed to initialize agent registry: {e}");
                None
            }
        };

        let sess = Arc::new(Session {
            conversation_id,
            tx_event: tx_event.clone(),
            mcp_connection_manager,
            session_manager: ExecSessionManager::default(),
            unified_exec_manager: UnifiedExecSessionManager::default(),
<<<<<<< HEAD
            agent_registry: Mutex::new(agent_registry),
=======
>>>>>>> bffdbec2
            notifier: notify,
            state: Mutex::new(state),
            rollout: Mutex::new(Some(rollout_recorder)),
            codex_linux_sandbox_exe: config.codex_linux_sandbox_exe.clone(),
            user_shell: default_shell,
            show_raw_agent_reasoning: config.show_raw_agent_reasoning,
            next_internal_sub_id: AtomicU64::new(0),
        });

        // Dispatch the SessionConfiguredEvent first and then report any errors.
        // If resuming, include converted initial messages in the payload so UIs can render them immediately.
        let initial_messages = initial_history.get_event_msgs();
        sess.record_initial_history(&turn_context, initial_history)
            .await;

        let events = std::iter::once(Event {
            id: INITIAL_SUBMIT_ID.to_owned(),
            msg: EventMsg::SessionConfigured(SessionConfiguredEvent {
                session_id: conversation_id,
                model,
                reasoning_effort: model_reasoning_effort,
                history_log_id,
                history_entry_count,
                initial_messages,
                rollout_path,
            }),
        })
        .chain(post_session_configured_error_events.into_iter());
        for event in events {
            sess.send_event(event).await;
        }

        Ok((sess, turn_context))
    }

    pub async fn set_task(&self, task: AgentTask) {
        let mut state = self.state.lock().await;
        if let Some(current_task) = state.current_task.take() {
            current_task.abort(TurnAbortReason::Replaced);
        }
        state.current_task = Some(task);
    }

    pub async fn remove_task(&self, sub_id: &str) {
        let mut state = self.state.lock().await;
        if let Some(task) = &state.current_task
            && task.sub_id == sub_id
        {
            state.current_task.take();
        }
    }

    fn next_internal_sub_id(&self) -> String {
        let id = self
            .next_internal_sub_id
            .fetch_add(1, std::sync::atomic::Ordering::SeqCst);
        format!("auto-compact-{id}")
    }

    async fn record_initial_history(
        &self,
        turn_context: &TurnContext,
        conversation_history: InitialHistory,
    ) {
        match conversation_history {
            InitialHistory::New => {
                // Build and record initial items (user instructions + environment context)
                let items = self.build_initial_context(turn_context);
                self.record_conversation_items(&items).await;
            }
            InitialHistory::Resumed(_) | InitialHistory::Forked(_) => {
                let rollout_items = conversation_history.get_rollout_items();
                let persist = matches!(conversation_history, InitialHistory::Forked(_));

                // Always add response items to conversation history
                let reconstructed_history =
                    self.reconstruct_history_from_rollout(turn_context, &rollout_items);
                if !reconstructed_history.is_empty() {
                    self.record_into_history(&reconstructed_history).await;
                }

                // If persisting, persist all rollout items as-is (recorder filters)
                if persist && !rollout_items.is_empty() {
                    self.persist_rollout_items(&rollout_items).await;
                }
            }
        }
    }

    /// Persist the event to rollout and send it to clients.
    pub(crate) async fn send_event(&self, event: Event) {
        // Persist the event into rollout (recorder filters as needed)
        let rollout_items = vec![RolloutItem::EventMsg(event.msg.clone())];
        self.persist_rollout_items(&rollout_items).await;
        if let Err(e) = self.tx_event.send(event).await {
            error!("failed to send tool call event: {e}");
        }
    }

    pub async fn request_command_approval(
        &self,
        sub_id: String,
        call_id: String,
        command: Vec<String>,
        cwd: PathBuf,
        reason: Option<String>,
    ) -> ReviewDecision {
        // Add the tx_approve callback to the map before sending the request.
        let (tx_approve, rx_approve) = oneshot::channel();
        let event_id = sub_id.clone();
        let prev_entry = {
            let mut state = self.state.lock().await;
            state.pending_approvals.insert(sub_id, tx_approve)
        };
        if prev_entry.is_some() {
            warn!("Overwriting existing pending approval for sub_id: {event_id}");
        }

        let event = Event {
            id: event_id,
            msg: EventMsg::ExecApprovalRequest(ExecApprovalRequestEvent {
                call_id,
                command,
                cwd,
                reason,
            }),
        };
        self.send_event(event).await;
        rx_approve.await.unwrap_or_default()
    }

    pub async fn request_patch_approval(
        &self,
        sub_id: String,
        call_id: String,
        action: &ApplyPatchAction,
        reason: Option<String>,
        grant_root: Option<PathBuf>,
    ) -> oneshot::Receiver<ReviewDecision> {
        // Add the tx_approve callback to the map before sending the request.
        let (tx_approve, rx_approve) = oneshot::channel();
        let event_id = sub_id.clone();
        let prev_entry = {
            let mut state = self.state.lock().await;
            state.pending_approvals.insert(sub_id, tx_approve)
        };
        if prev_entry.is_some() {
            warn!("Overwriting existing pending approval for sub_id: {event_id}");
        }

        let event = Event {
            id: event_id,
            msg: EventMsg::ApplyPatchApprovalRequest(ApplyPatchApprovalRequestEvent {
                call_id,
                changes: convert_apply_patch_to_protocol(action),
                reason,
                grant_root,
            }),
        };
        self.send_event(event).await;
        rx_approve
    }

    pub async fn notify_approval(&self, sub_id: &str, decision: ReviewDecision) {
        let entry = {
            let mut state = self.state.lock().await;
            state.pending_approvals.remove(sub_id)
        };
        match entry {
            Some(tx_approve) => {
                tx_approve.send(decision).ok();
            }
            None => {
                warn!("No pending approval found for sub_id: {sub_id}");
            }
        }
    }

    pub async fn add_approved_command(&self, cmd: Vec<String>) {
        let mut state = self.state.lock().await;
        state.approved_commands.insert(cmd);
    }

    /// Records input items: always append to conversation history and
    /// persist these response items to rollout.
    async fn record_conversation_items(&self, items: &[ResponseItem]) {
        self.record_into_history(items).await;
        self.persist_rollout_response_items(items).await;
    }

    fn reconstruct_history_from_rollout(
        &self,
        turn_context: &TurnContext,
        rollout_items: &[RolloutItem],
    ) -> Vec<ResponseItem> {
        let mut history = ConversationHistory::new();
        for item in rollout_items {
            match item {
                RolloutItem::ResponseItem(response_item) => {
                    history.record_items(std::iter::once(response_item));
                }
                RolloutItem::Compacted(compacted) => {
                    let snapshot = history.contents();
                    let user_messages = collect_user_messages(&snapshot);
                    let rebuilt = build_compacted_history(
                        self.build_initial_context(turn_context),
                        &user_messages,
                        &compacted.message,
                    );
                    history.replace(rebuilt);
                }
                _ => {}
            }
        }
        history.contents()
    }

    /// Append ResponseItems to the in-memory conversation history only.
    async fn record_into_history(&self, items: &[ResponseItem]) {
        let mut state = self.state.lock().await;
        state.history.record_items(items.iter());
    }

    async fn persist_rollout_response_items(&self, items: &[ResponseItem]) {
        let rollout_items: Vec<RolloutItem> = items
            .iter()
            .cloned()
            .map(RolloutItem::ResponseItem)
            .collect();
        self.persist_rollout_items(&rollout_items).await;
    }

    pub(crate) fn build_initial_context(&self, turn_context: &TurnContext) -> Vec<ResponseItem> {
        let mut items = Vec::<ResponseItem>::with_capacity(2);
        if let Some(user_instructions) = turn_context.user_instructions.as_deref() {
            items.push(UserInstructions::new(user_instructions.to_string()).into());
        }
        items.push(ResponseItem::from(EnvironmentContext::new(
            Some(turn_context.cwd.clone()),
            Some(turn_context.approval_policy),
            Some(turn_context.sandbox_policy.clone()),
            Some(self.user_shell.clone()),
        )));
        items
    }

    async fn persist_rollout_items(&self, items: &[RolloutItem]) {
        let recorder = {
            let guard = self.rollout.lock().await;
            guard.clone()
        };
        if let Some(rec) = recorder
            && let Err(e) = rec.record_items(items).await
        {
            error!("failed to record rollout items: {e:#}");
        }
    }

    async fn update_token_usage_info(
        &self,
        sub_id: &str,
        turn_context: &TurnContext,
        token_usage: Option<&TokenUsage>,
    ) {
        {
            let mut state = self.state.lock().await;
            if let Some(token_usage) = token_usage {
                let info = TokenUsageInfo::new_or_append(
                    &state.token_info,
                    &Some(token_usage.clone()),
                    turn_context.client.get_model_context_window(),
                );
                state.token_info = info;
            }
        }
        self.send_token_count_event(sub_id).await;
    }

    async fn update_rate_limits(&self, sub_id: &str, new_rate_limits: RateLimitSnapshot) {
        {
            let mut state = self.state.lock().await;
            state.latest_rate_limits = Some(new_rate_limits);
        }
        self.send_token_count_event(sub_id).await;
    }

    async fn send_token_count_event(&self, sub_id: &str) {
        let (info, rate_limits) = {
            let state = self.state.lock().await;
            (state.token_info.clone(), state.latest_rate_limits.clone())
        };
        let event = Event {
            id: sub_id.to_string(),
            msg: EventMsg::TokenCount(TokenCountEvent { info, rate_limits }),
        };
        self.send_event(event).await;
    }

    /// Record a user input item to conversation history and also persist a
    /// corresponding UserMessage EventMsg to rollout.
    async fn record_input_and_rollout_usermsg(&self, response_input: &ResponseInputItem) {
        let response_item: ResponseItem = response_input.clone().into();
        // Add to conversation history and persist response item to rollout
        self.record_conversation_items(std::slice::from_ref(&response_item))
            .await;

        // Derive user message events and persist only UserMessage to rollout
        let msgs =
            map_response_item_to_event_messages(&response_item, self.show_raw_agent_reasoning);
        let user_msgs: Vec<RolloutItem> = msgs
            .into_iter()
            .filter_map(|m| match m {
                EventMsg::UserMessage(ev) => Some(RolloutItem::EventMsg(EventMsg::UserMessage(ev))),
                _ => None,
            })
            .collect();
        if !user_msgs.is_empty() {
            self.persist_rollout_items(&user_msgs).await;
        }
    }

    async fn on_exec_command_begin(
        &self,
        turn_diff_tracker: &mut TurnDiffTracker,
        exec_command_context: ExecCommandContext,
    ) {
        let ExecCommandContext {
            sub_id,
            call_id,
            command_for_display,
            cwd,
            apply_patch,
        } = exec_command_context;
        let msg = match apply_patch {
            Some(ApplyPatchCommandContext {
                user_explicitly_approved_this_action,
                changes,
            }) => {
                turn_diff_tracker.on_patch_begin(&changes);

                EventMsg::PatchApplyBegin(PatchApplyBeginEvent {
                    call_id,
                    auto_approved: !user_explicitly_approved_this_action,
                    changes,
                })
            }
            None => EventMsg::ExecCommandBegin(ExecCommandBeginEvent {
                call_id,
                command: command_for_display.clone(),
                cwd,
                parsed_cmd: parse_command(&command_for_display)
                    .into_iter()
                    .map(Into::into)
                    .collect(),
            }),
        };
        let event = Event {
            id: sub_id.to_string(),
            msg,
        };
        self.send_event(event).await;
    }

    async fn on_exec_command_end(
        &self,
        turn_diff_tracker: &mut TurnDiffTracker,
        sub_id: &str,
        call_id: &str,
        output: &ExecToolCallOutput,
        is_apply_patch: bool,
    ) {
        let ExecToolCallOutput {
            stdout,
            stderr,
            aggregated_output,
            duration,
            exit_code,
            timed_out: _,
        } = output;
        // Send full stdout/stderr to clients; do not truncate.
        let stdout = stdout.text.clone();
        let stderr = stderr.text.clone();
        let formatted_output = format_exec_output_str(output);
        let aggregated_output: String = aggregated_output.text.clone();

        let msg = if is_apply_patch {
            EventMsg::PatchApplyEnd(PatchApplyEndEvent {
                call_id: call_id.to_string(),
                stdout,
                stderr,
                success: *exit_code == 0,
            })
        } else {
            EventMsg::ExecCommandEnd(ExecCommandEndEvent {
                call_id: call_id.to_string(),
                stdout,
                stderr,
                aggregated_output,
                exit_code: *exit_code,
                duration: *duration,
                formatted_output,
            })
        };

        let event = Event {
            id: sub_id.to_string(),
            msg,
        };
        self.send_event(event).await;

        // If this is an apply_patch, after we emit the end patch, emit a second event
        // with the full turn diff if there is one.
        if is_apply_patch {
            let unified_diff = turn_diff_tracker.get_unified_diff();
            if let Ok(Some(unified_diff)) = unified_diff {
                let msg = EventMsg::TurnDiff(TurnDiffEvent { unified_diff });
                let event = Event {
                    id: sub_id.into(),
                    msg,
                };
                self.send_event(event).await;
            }
        }
    }
    /// Runs the exec tool call and emits events for the begin and end of the
    /// command even on error.
    ///
    /// Returns the output of the exec tool call.
    async fn run_exec_with_events<'a>(
        &self,
        turn_diff_tracker: &mut TurnDiffTracker,
        begin_ctx: ExecCommandContext,
        exec_args: ExecInvokeArgs<'a>,
    ) -> crate::error::Result<ExecToolCallOutput> {
        let is_apply_patch = begin_ctx.apply_patch.is_some();
        let sub_id = begin_ctx.sub_id.clone();
        let call_id = begin_ctx.call_id.clone();

        self.on_exec_command_begin(turn_diff_tracker, begin_ctx.clone())
            .await;

        let result = process_exec_tool_call(
            exec_args.params,
            exec_args.sandbox_type,
            exec_args.sandbox_policy,
            exec_args.sandbox_cwd,
            exec_args.codex_linux_sandbox_exe,
            exec_args.stdout_stream,
        )
        .await;

        let output_stderr;
        let borrowed: &ExecToolCallOutput = match &result {
            Ok(output) => output,
            Err(CodexErr::Sandbox(SandboxErr::Timeout { output })) => output,
            Err(e) => {
                output_stderr = ExecToolCallOutput {
                    exit_code: -1,
                    stdout: StreamOutput::new(String::new()),
                    stderr: StreamOutput::new(get_error_message_ui(e)),
                    aggregated_output: StreamOutput::new(get_error_message_ui(e)),
                    duration: Duration::default(),
                    timed_out: false,
                };
                &output_stderr
            }
        };
        self.on_exec_command_end(
            turn_diff_tracker,
            &sub_id,
            &call_id,
            borrowed,
            is_apply_patch,
        )
        .await;

        result
    }

    /// Helper that emits a BackgroundEvent with the given message. This keeps
    /// the call‑sites terse so adding more diagnostics does not clutter the
    /// core agent logic.
    async fn notify_background_event(&self, sub_id: &str, message: impl Into<String>) {
        let event = Event {
            id: sub_id.to_string(),
            msg: EventMsg::BackgroundEvent(BackgroundEventEvent {
                message: message.into(),
            }),
        };
        self.send_event(event).await;
    }

    async fn notify_stream_error(&self, sub_id: &str, message: impl Into<String>) {
        let event = Event {
            id: sub_id.to_string(),
            msg: EventMsg::StreamError(StreamErrorEvent {
                message: message.into(),
            }),
        };
        self.send_event(event).await;
    }

    /// Build the full turn input by concatenating the current conversation
    /// history with additional items for this turn.
    pub async fn turn_input_with_history(&self, extra: Vec<ResponseItem>) -> Vec<ResponseItem> {
        let history = {
            let state = self.state.lock().await;
            state.history.contents()
        };
        [history, extra].concat()
    }

    /// Returns the input if there was no task running to inject into
    pub async fn inject_input(&self, input: Vec<InputItem>) -> Result<(), Vec<InputItem>> {
        let mut state = self.state.lock().await;
        if state.current_task.is_some() {
            state.pending_input.push(input.into());
            Ok(())
        } else {
            Err(input)
        }
    }

    pub async fn get_pending_input(&self) -> Vec<ResponseInputItem> {
        let mut state = self.state.lock().await;
        if state.pending_input.is_empty() {
            Vec::with_capacity(0)
        } else {
            let mut ret = Vec::new();
            std::mem::swap(&mut ret, &mut state.pending_input);
            ret
        }
    }

    pub async fn call_tool(
        &self,
        server: &str,
        tool: &str,
        arguments: Option<serde_json::Value>,
    ) -> anyhow::Result<CallToolResult> {
        self.mcp_connection_manager
            .call_tool(server, tool, arguments)
            .await
    }

    pub async fn interrupt_task(&self) {
        info!("interrupt received: abort current task, if any");
        let mut state = self.state.lock().await;
        state.pending_approvals.clear();
        state.pending_input.clear();
        if let Some(task) = state.current_task.take() {
            task.abort(TurnAbortReason::Interrupted);
        }
    }

    fn interrupt_task_sync(&self) {
        if let Ok(mut state) = self.state.try_lock() {
            state.pending_approvals.clear();
            state.pending_input.clear();
            if let Some(task) = state.current_task.take() {
                task.abort(TurnAbortReason::Interrupted);
            }
        }
    }

    pub(crate) fn notifier(&self) -> &UserNotifier {
        &self.notifier
    }
}

impl Drop for Session {
    fn drop(&mut self) {
        self.interrupt_task_sync();
    }
}

#[derive(Clone, Debug)]
pub(crate) struct ExecCommandContext {
    pub(crate) sub_id: String,
    pub(crate) call_id: String,
    pub(crate) command_for_display: Vec<String>,
    pub(crate) cwd: PathBuf,
    pub(crate) apply_patch: Option<ApplyPatchCommandContext>,
}

#[derive(Clone, Debug)]
pub(crate) struct ApplyPatchCommandContext {
    pub(crate) user_explicitly_approved_this_action: bool,
    pub(crate) changes: HashMap<PathBuf, FileChange>,
}

#[derive(Clone, Debug, Eq, PartialEq)]
enum AgentTaskKind {
    Regular,
    Review,
    Compact,
}

/// A series of Turns in response to user input.
pub(crate) struct AgentTask {
    sess: Arc<Session>,
    sub_id: String,
    handle: AbortHandle,
    kind: AgentTaskKind,
}

impl AgentTask {
    fn spawn(
        sess: Arc<Session>,
        turn_context: Arc<TurnContext>,
        sub_id: String,
        input: Vec<InputItem>,
    ) -> Self {
        let handle = {
            let sess = sess.clone();
            let sub_id = sub_id.clone();
            let tc = Arc::clone(&turn_context);
            tokio::spawn(async move { run_task(sess, tc, sub_id, input).await }).abort_handle()
        };
        Self {
            sess,
            sub_id,
            handle,
            kind: AgentTaskKind::Regular,
        }
    }

    fn review(
        sess: Arc<Session>,
        turn_context: Arc<TurnContext>,
        sub_id: String,
        input: Vec<InputItem>,
    ) -> Self {
        let handle = {
            let sess = sess.clone();
            let sub_id = sub_id.clone();
            let tc = Arc::clone(&turn_context);
            tokio::spawn(async move { run_task(sess, tc, sub_id, input).await }).abort_handle()
        };
        Self {
            sess,
            sub_id,
            handle,
            kind: AgentTaskKind::Review,
        }
    }

    fn compact(
        sess: Arc<Session>,
        turn_context: Arc<TurnContext>,
        sub_id: String,
        input: Vec<InputItem>,
    ) -> Self {
        let handle = {
            let sess = sess.clone();
            let sub_id = sub_id.clone();
            let tc = Arc::clone(&turn_context);
            tokio::spawn(async move { compact::run_compact_task(sess, tc, sub_id, input).await })
                .abort_handle()
        };
        Self {
            sess,
            sub_id,
            handle,
            kind: AgentTaskKind::Compact,
        }
    }

    fn abort(self, reason: TurnAbortReason) {
        // TOCTOU?
        if !self.handle.is_finished() {
            self.handle.abort();
            let event = Event {
                id: self.sub_id.clone(),
                msg: EventMsg::TurnAborted(TurnAbortedEvent { reason }),
            };
            let sess = self.sess;
            tokio::spawn(async move {
                if self.kind == AgentTaskKind::Review {
                    exit_review_mode(sess.clone(), self.sub_id, None).await;
                }
                sess.send_event(event).await;
            });
        }
    }
}

async fn submission_loop(
    sess: Arc<Session>,
    turn_context: TurnContext,
    config: Arc<Config>,
    rx_sub: Receiver<Submission>,
) {
    // Wrap once to avoid cloning TurnContext for each task.
    let mut turn_context = Arc::new(turn_context);
    // To break out of this loop, send Op::Shutdown.
    while let Ok(sub) = rx_sub.recv().await {
        debug!(?sub, "Submission");
        match sub.op {
            Op::Interrupt => {
                sess.interrupt_task().await;
            }
            Op::OverrideTurnContext {
                cwd,
                approval_policy,
                sandbox_policy,
                model,
                effort,
                summary,
            } => {
                // Recalculate the persistent turn context with provided overrides.
                let prev = Arc::clone(&turn_context);
                let provider = prev.client.get_provider();

                // Effective model + family
                let (effective_model, effective_family) = if let Some(ref m) = model {
                    let fam =
                        find_family_for_model(m).unwrap_or_else(|| config.model_family.clone());
                    (m.clone(), fam)
                } else {
                    (prev.client.get_model(), prev.client.get_model_family())
                };

                // Effective reasoning settings
                let effective_effort = effort.unwrap_or(prev.client.get_reasoning_effort());
                let effective_summary = summary.unwrap_or(prev.client.get_reasoning_summary());

                let auth_manager = prev.client.get_auth_manager();

                // Build updated config for the client
                let mut updated_config = (*config).clone();
                updated_config.model = effective_model.clone();
                updated_config.model_family = effective_family.clone();
                if let Some(model_info) = get_model_info(&effective_family) {
                    updated_config.model_context_window = Some(model_info.context_window);
                }

                let client = ModelClient::new(
                    Arc::new(updated_config),
                    auth_manager,
                    provider,
                    effective_effort,
                    effective_summary,
                    sess.conversation_id,
                );

                let new_approval_policy = approval_policy.unwrap_or(prev.approval_policy);
                let new_sandbox_policy = sandbox_policy
                    .clone()
                    .unwrap_or(prev.sandbox_policy.clone());
                let new_cwd = cwd.clone().unwrap_or_else(|| prev.cwd.clone());

                let tools_config = ToolsConfig::new(&ToolsConfigParams {
                    model_family: &effective_family,
                    include_plan_tool: config.include_plan_tool,
                    include_apply_patch_tool: config.include_apply_patch_tool,
                    include_web_search_request: config.tools_web_search_request,
                    use_streamable_shell_tool: config.use_experimental_streamable_shell_tool,
                    include_view_image_tool: config.include_view_image_tool,
                    experimental_unified_exec_tool: config.use_experimental_unified_exec_tool,
                    include_agent_tool: true,
                });

                let new_turn_context = TurnContext {
                    client,
                    tools_config,
                    user_instructions: prev.user_instructions.clone(),
                    base_instructions: prev.base_instructions.clone(),
                    approval_policy: new_approval_policy,
                    sandbox_policy: new_sandbox_policy.clone(),
                    shell_environment_policy: prev.shell_environment_policy.clone(),
                    cwd: new_cwd.clone(),
                    is_review_mode: false,
                    final_output_json_schema: None,
                };

                // Install the new persistent context for subsequent tasks/turns.
                turn_context = Arc::new(new_turn_context);

                // Optionally persist changes to model / effort
                if cwd.is_some() || approval_policy.is_some() || sandbox_policy.is_some() {
                    sess.record_conversation_items(&[ResponseItem::from(EnvironmentContext::new(
                        cwd,
                        approval_policy,
                        sandbox_policy,
                        // Shell is not configurable from turn to turn
                        None,
                    ))])
                    .await;
                }
            }
            Op::UserInput { items } => {
                // attempt to inject input into current task
                if let Err(items) = sess.inject_input(items).await {
                    // no current task, spawn a new one
                    let task =
                        AgentTask::spawn(sess.clone(), Arc::clone(&turn_context), sub.id, items);
                    sess.set_task(task).await;
                }
            }
            Op::UserTurn {
                items,
                cwd,
                approval_policy,
                sandbox_policy,
                model,
                effort,
                summary,
                final_output_json_schema,
            } => {
                // attempt to inject input into current task
                if let Err(items) = sess.inject_input(items).await {
                    // Derive a fresh TurnContext for this turn using the provided overrides.
                    let provider = turn_context.client.get_provider();
                    let auth_manager = turn_context.client.get_auth_manager();

                    // Derive a model family for the requested model; fall back to the session's.
                    let model_family = find_family_for_model(&model)
                        .unwrap_or_else(|| config.model_family.clone());

                    // Create a per‑turn Config clone with the requested model/family.
                    let mut per_turn_config = (*config).clone();
                    per_turn_config.model = model.clone();
                    per_turn_config.model_family = model_family.clone();
                    if let Some(model_info) = get_model_info(&model_family) {
                        per_turn_config.model_context_window = Some(model_info.context_window);
                    }

                    // Build a new client with per‑turn reasoning settings.
                    // Reuse the same provider and session id; auth defaults to env/API key.
                    let client = ModelClient::new(
                        Arc::new(per_turn_config),
                        auth_manager,
                        provider,
                        effort,
                        summary,
                        sess.conversation_id,
                    );

                    let fresh_turn_context = TurnContext {
                        client,
                        tools_config: ToolsConfig::new(&ToolsConfigParams {
                            model_family: &model_family,
                            include_plan_tool: config.include_plan_tool,
                            include_apply_patch_tool: config.include_apply_patch_tool,
                            include_web_search_request: config.tools_web_search_request,
                            use_streamable_shell_tool: config
                                .use_experimental_streamable_shell_tool,
                            include_view_image_tool: config.include_view_image_tool,
                            experimental_unified_exec_tool: config
                                .use_experimental_unified_exec_tool,
                            include_agent_tool: true,
                        }),
                        user_instructions: turn_context.user_instructions.clone(),
                        base_instructions: turn_context.base_instructions.clone(),
                        approval_policy,
                        sandbox_policy,
                        shell_environment_policy: turn_context.shell_environment_policy.clone(),
                        cwd,
                        is_review_mode: false,
                        final_output_json_schema,
                    };

                    // if the environment context has changed, record it in the conversation history
                    let previous_env_context = EnvironmentContext::from(turn_context.as_ref());
                    let new_env_context = EnvironmentContext::from(&fresh_turn_context);
                    if !new_env_context.equals_except_shell(&previous_env_context) {
                        sess.record_conversation_items(&[ResponseItem::from(new_env_context)])
                            .await;
                    }

                    // Install the new persistent context for subsequent tasks/turns.
                    turn_context = Arc::new(fresh_turn_context);

                    // no current task, spawn a new one with the per‑turn context
                    let task =
                        AgentTask::spawn(sess.clone(), Arc::clone(&turn_context), sub.id, items);
                    sess.set_task(task).await;
                }
            }
            Op::ExecApproval { id, decision } => match decision {
                ReviewDecision::Abort => {
                    sess.interrupt_task().await;
                }
                other => sess.notify_approval(&id, other).await,
            },
            Op::PatchApproval { id, decision } => match decision {
                ReviewDecision::Abort => {
                    sess.interrupt_task().await;
                }
                other => sess.notify_approval(&id, other).await,
            },
            Op::AddToHistory { text } => {
                let id = sess.conversation_id;
                let config = config.clone();
                tokio::spawn(async move {
                    if let Err(e) = crate::message_history::append_entry(&text, &id, &config).await
                    {
                        warn!("failed to append to message history: {e}");
                    }
                });
            }

            Op::GetHistoryEntryRequest { offset, log_id } => {
                let config = config.clone();
                let sess_clone = sess.clone();
                let sub_id = sub.id.clone();

                tokio::spawn(async move {
                    // Run lookup in blocking thread because it does file IO + locking.
                    let entry_opt = tokio::task::spawn_blocking(move || {
                        crate::message_history::lookup(log_id, offset, &config)
                    })
                    .await
                    .unwrap_or(None);

                    let event = Event {
                        id: sub_id,
                        msg: EventMsg::GetHistoryEntryResponse(
                            crate::protocol::GetHistoryEntryResponseEvent {
                                offset,
                                log_id,
                                entry: entry_opt.map(|e| {
                                    codex_protocol::message_history::HistoryEntry {
                                        conversation_id: e.session_id,
                                        ts: e.ts,
                                        text: e.text,
                                    }
                                }),
                            },
                        ),
                    };

                    sess_clone.send_event(event).await;
                });
            }
            Op::ListMcpTools => {
                let sub_id = sub.id.clone();

                // This is a cheap lookup from the connection manager's cache.
                let tools = sess.mcp_connection_manager.list_all_tools();
                let event = Event {
                    id: sub_id,
                    msg: EventMsg::McpListToolsResponse(
                        crate::protocol::McpListToolsResponseEvent { tools },
                    ),
                };
                sess.send_event(event).await;
            }
            Op::ListAgents => {
                let sub_id = sub.id.clone();

                // Get the agent registry and list agents
                let agents = {
                    let agent_registry_guard = sess.agent_registry.lock().await;
                    agent_registry_guard
                        .as_ref()
                        .map(|r| r.list_agent_details())
                        .unwrap_or_else(Vec::new)
                }; // MutexGuard is dropped here
                let event = Event {
                    id: sub_id,
                    msg: EventMsg::ListAgentsResponse(crate::protocol::ListAgentsResponseEvent {
                        agents,
                    }),
                };
                sess.send_event(event).await;
            }
            Op::ListCustomPrompts => {
                let sub_id = sub.id.clone();

                let custom_prompts: Vec<CustomPrompt> = {
                    let cwd =
                        std::env::current_dir().unwrap_or_else(|_| std::path::PathBuf::from("."));
                    let personal = crate::custom_prompts::default_prompts_dir();
                    // Exclude built-ins (if any) on discovery. For now, no extra excludes.
                    let exclude = std::collections::HashSet::new();
                    crate::custom_prompts::discover_project_and_personal_prompts(
                        &cwd, &exclude, personal,
                    )
                    .await
                };

                let event = Event {
                    id: sub_id,
                    msg: EventMsg::ListCustomPromptsResponse(ListCustomPromptsResponseEvent {
                        custom_prompts,
                    }),
                };
                sess.send_event(event).await;
            }
            Op::Compact => {
                // Attempt to inject input into current task
                if let Err(items) = sess
                    .inject_input(vec![InputItem::Text {
                        text: compact::SUMMARIZATION_PROMPT.to_string(),
                    }])
                    .await
                {
                    compact::spawn_compact_task(
                        sess.clone(),
                        Arc::clone(&turn_context),
                        sub.id,
                        items,
                    )
                    .await;
                }
            }
            Op::Shutdown => {
                info!("Shutting down Codex instance");

                // Gracefully flush and shutdown rollout recorder on session end so tests
                // that inspect the rollout file do not race with the background writer.
                let recorder_opt = {
                    let mut guard = sess.rollout.lock().await;
                    guard.take()
                };
                if let Some(rec) = recorder_opt
                    && let Err(e) = rec.shutdown().await
                {
                    warn!("failed to shutdown rollout recorder: {e}");
                    let event = Event {
                        id: sub.id.clone(),
                        msg: EventMsg::Error(ErrorEvent {
                            message: "Failed to shutdown rollout recorder".to_string(),
                        }),
                    };
                    sess.send_event(event).await;
                }

                let event = Event {
                    id: sub.id.clone(),
                    msg: EventMsg::ShutdownComplete,
                };
                sess.send_event(event).await;
                break;
            }
            Op::GetPath => {
                let sub_id = sub.id.clone();
                // Flush rollout writes before returning the path so readers observe a consistent file.
                let (path, rec_opt) = {
                    let guard = sess.rollout.lock().await;
                    match guard.as_ref() {
                        Some(rec) => (rec.get_rollout_path(), Some(rec.clone())),
                        None => {
                            error!("rollout recorder not found");
                            continue;
                        }
                    }
                };
                if let Some(rec) = rec_opt
                    && let Err(e) = rec.flush().await
                {
                    warn!("failed to flush rollout recorder before GetHistory: {e}");
                }
                let event = Event {
                    id: sub_id.clone(),
                    msg: EventMsg::ConversationPath(ConversationPathResponseEvent {
                        conversation_id: sess.conversation_id,
                        path,
                    }),
                };
                sess.send_event(event).await;
            }
            Op::Review { review_request } => {
                spawn_review_thread(
                    sess.clone(),
                    config.clone(),
                    turn_context.clone(),
                    sub.id,
                    review_request,
                )
                .await;
            }
            _ => {
                // Ignore unknown ops; enum is non_exhaustive to allow extensions.
            }
        }
    }
    debug!("Agent loop exited");
}

/// Spawn a review thread using the given prompt.
async fn spawn_review_thread(
    sess: Arc<Session>,
    config: Arc<Config>,
    parent_turn_context: Arc<TurnContext>,
    sub_id: String,
    review_request: ReviewRequest,
) {
    let model = config.review_model.clone();
    let review_model_family = find_family_for_model(&model)
        .unwrap_or_else(|| parent_turn_context.client.get_model_family());
    let tools_config = ToolsConfig::new(&ToolsConfigParams {
        model_family: &review_model_family,
        include_plan_tool: false,
        include_apply_patch_tool: config.include_apply_patch_tool,
        include_web_search_request: false,
        use_streamable_shell_tool: false,
        include_view_image_tool: false,
        experimental_unified_exec_tool: config.use_experimental_unified_exec_tool,
        include_agent_tool: false, // Disable for review mode
    });

    let base_instructions = REVIEW_PROMPT.to_string();
    let review_prompt = review_request.prompt.clone();
    let provider = parent_turn_context.client.get_provider();
    let auth_manager = parent_turn_context.client.get_auth_manager();
    let model_family = review_model_family.clone();

    // Build per‑turn client with the requested model/family.
    let mut per_turn_config = (*config).clone();
    per_turn_config.model = model.clone();
    per_turn_config.model_family = model_family.clone();
    per_turn_config.model_reasoning_effort = Some(ReasoningEffortConfig::Low);
    per_turn_config.model_reasoning_summary = ReasoningSummaryConfig::Detailed;
    if let Some(model_info) = get_model_info(&model_family) {
        per_turn_config.model_context_window = Some(model_info.context_window);
    }

    let per_turn_config = Arc::new(per_turn_config);
    let client = ModelClient::new(
        per_turn_config.clone(),
        auth_manager,
        provider,
        per_turn_config.model_reasoning_effort,
        per_turn_config.model_reasoning_summary,
        sess.conversation_id,
    );

    let review_turn_context = TurnContext {
        client,
        tools_config,
        user_instructions: None,
        base_instructions: Some(base_instructions.clone()),
        approval_policy: parent_turn_context.approval_policy,
        sandbox_policy: parent_turn_context.sandbox_policy.clone(),
        shell_environment_policy: parent_turn_context.shell_environment_policy.clone(),
        cwd: parent_turn_context.cwd.clone(),
        is_review_mode: true,
        final_output_json_schema: None,
    };

    // Seed the child task with the review prompt as the initial user message.
    let input: Vec<InputItem> = vec![InputItem::Text {
        text: format!("{base_instructions}\n\n---\n\nNow, here's your task: {review_prompt}"),
    }];
    let tc = Arc::new(review_turn_context);

    // Clone sub_id for the upcoming announcement before moving it into the task.
    let sub_id_for_event = sub_id.clone();
    let task = AgentTask::review(sess.clone(), tc.clone(), sub_id, input);
    sess.set_task(task).await;

    // Announce entering review mode so UIs can switch modes.
    sess.send_event(Event {
        id: sub_id_for_event,
        msg: EventMsg::EnteredReviewMode(review_request),
    })
    .await;
}

/// Takes a user message as input and runs a loop where, at each turn, the model
/// replies with either:
///
/// - requested function calls
/// - an assistant message
///
/// While it is possible for the model to return multiple of these items in a
/// single turn, in practice, we generally one item per turn:
///
/// - If the model requests a function call, we execute it and send the output
///   back to the model in the next turn.
/// - If the model sends only an assistant message, we record it in the
///   conversation history and consider the task complete.
///
/// Review mode: when `turn_context.is_review_mode` is true, the turn runs in an
/// isolated in-memory thread without the parent session's prior history or
/// user_instructions. Emits ExitedReviewMode upon final review message.
async fn run_task(
    sess: Arc<Session>,
    turn_context: Arc<TurnContext>,
    sub_id: String,
    input: Vec<InputItem>,
) {
    if input.is_empty() {
        return;
    }
    let event = Event {
        id: sub_id.clone(),
        msg: EventMsg::TaskStarted(TaskStartedEvent {
            model_context_window: turn_context.client.get_model_context_window(),
        }),
    };
    sess.send_event(event).await;

    let initial_input_for_turn: ResponseInputItem = ResponseInputItem::from(input);
    // For review threads, keep an isolated in-memory history so the
    // model sees a fresh conversation without the parent session's history.
    // For normal turns, continue recording to the session history as before.
    let is_review_mode = turn_context.is_review_mode;
    let mut review_thread_history: Vec<ResponseItem> = Vec::new();
    if is_review_mode {
        // Seed review threads with environment context so the model knows the working directory.
        review_thread_history.extend(sess.build_initial_context(turn_context.as_ref()));
        review_thread_history.push(initial_input_for_turn.into());
    } else {
        sess.record_input_and_rollout_usermsg(&initial_input_for_turn)
            .await;
    }

    let mut last_agent_message: Option<String> = None;
    // Although from the perspective of codex.rs, TurnDiffTracker has the lifecycle of a Task which contains
    // many turns, from the perspective of the user, it is a single turn.
    let mut turn_diff_tracker = TurnDiffTracker::new();
    let mut auto_compact_recently_attempted = false;

    loop {
        // Note that pending_input would be something like a message the user
        // submitted through the UI while the model was running. Though the UI
        // may support this, the model might not.
        let pending_input = sess
            .get_pending_input()
            .await
            .into_iter()
            .map(ResponseItem::from)
            .collect::<Vec<ResponseItem>>();

        // Construct the input that we will send to the model.
        //
        // - For review threads, use the isolated in-memory history so the
        //   model sees a fresh conversation (no parent history/user_instructions).
        //
        // - For normal turns, use the session's full history. When using the
        //   chat completions API (or ZDR clients), the model needs the full
        //   conversation history on each turn. The rollout file, however, should
        //   only record the new items that originated in this turn so that it
        //   represents an append-only log without duplicates.
        let turn_input: Vec<ResponseItem> = if is_review_mode {
            if !pending_input.is_empty() {
                review_thread_history.extend(pending_input);
            }
            review_thread_history.clone()
        } else {
            sess.record_conversation_items(&pending_input).await;
            sess.turn_input_with_history(pending_input).await
        };

        let turn_input_messages: Vec<String> = turn_input
            .iter()
            .filter_map(|item| match item {
                ResponseItem::Message { content, .. } => Some(content),
                _ => None,
            })
            .flat_map(|content| {
                content.iter().filter_map(|item| match item {
                    ContentItem::OutputText { text } => Some(text.clone()),
                    _ => None,
                })
            })
            .collect();
        match run_turn(
            &sess,
            turn_context.as_ref(),
            &mut turn_diff_tracker,
            sub_id.clone(),
            turn_input,
        )
        .await
        {
            Ok(turn_output) => {
                let TurnRunResult {
                    processed_items,
                    total_token_usage,
                } = turn_output;
                let limit = turn_context
                    .client
                    .get_auto_compact_token_limit()
                    .unwrap_or(i64::MAX);
                let total_usage_tokens = total_token_usage
                    .as_ref()
                    .map(TokenUsage::tokens_in_context_window);
                let token_limit_reached = total_usage_tokens
                    .map(|tokens| (tokens as i64) >= limit)
                    .unwrap_or(false);
                let mut items_to_record_in_conversation_history = Vec::<ResponseItem>::new();
                let mut responses = Vec::<ResponseInputItem>::new();
                for processed_response_item in processed_items {
                    let ProcessedResponseItem { item, response } = processed_response_item;
                    match (&item, &response) {
                        (ResponseItem::Message { role, .. }, None) if role == "assistant" => {
                            // If the model returned a message, we need to record it.
                            items_to_record_in_conversation_history.push(item);
                        }
                        (
                            ResponseItem::LocalShellCall { .. },
                            Some(ResponseInputItem::FunctionCallOutput { call_id, output }),
                        ) => {
                            items_to_record_in_conversation_history.push(item);
                            items_to_record_in_conversation_history.push(
                                ResponseItem::FunctionCallOutput {
                                    call_id: call_id.clone(),
                                    output: output.clone(),
                                },
                            );
                        }
                        (
                            ResponseItem::FunctionCall { .. },
                            Some(ResponseInputItem::FunctionCallOutput { call_id, output }),
                        ) => {
                            items_to_record_in_conversation_history.push(item);
                            items_to_record_in_conversation_history.push(
                                ResponseItem::FunctionCallOutput {
                                    call_id: call_id.clone(),
                                    output: output.clone(),
                                },
                            );
                        }
                        (
                            ResponseItem::CustomToolCall { .. },
                            Some(ResponseInputItem::CustomToolCallOutput { call_id, output }),
                        ) => {
                            items_to_record_in_conversation_history.push(item);
                            items_to_record_in_conversation_history.push(
                                ResponseItem::CustomToolCallOutput {
                                    call_id: call_id.clone(),
                                    output: output.clone(),
                                },
                            );
                        }
                        (
                            ResponseItem::FunctionCall { .. },
                            Some(ResponseInputItem::McpToolCallOutput { call_id, result }),
                        ) => {
                            items_to_record_in_conversation_history.push(item);
                            let output = match result {
                                Ok(call_tool_result) => {
                                    convert_call_tool_result_to_function_call_output_payload(
                                        call_tool_result,
                                    )
                                }
                                Err(err) => FunctionCallOutputPayload {
                                    content: err.clone(),
                                    success: Some(false),
                                },
                            };
                            items_to_record_in_conversation_history.push(
                                ResponseItem::FunctionCallOutput {
                                    call_id: call_id.clone(),
                                    output,
                                },
                            );
                        }
                        (
                            ResponseItem::Reasoning {
                                id,
                                summary,
                                content,
                                encrypted_content,
                            },
                            None,
                        ) => {
                            items_to_record_in_conversation_history.push(ResponseItem::Reasoning {
                                id: id.clone(),
                                summary: summary.clone(),
                                content: content.clone(),
                                encrypted_content: encrypted_content.clone(),
                            });
                        }
                        _ => {
                            warn!("Unexpected response item: {item:?} with response: {response:?}");
                        }
                    };
                    if let Some(response) = response {
                        responses.push(response);
                    }
                }

                // Only attempt to take the lock if there is something to record.
                if !items_to_record_in_conversation_history.is_empty() {
                    if is_review_mode {
                        review_thread_history
                            .extend(items_to_record_in_conversation_history.clone());
                    } else {
                        sess.record_conversation_items(&items_to_record_in_conversation_history)
                            .await;
                    }
                }

                if token_limit_reached {
                    if auto_compact_recently_attempted {
                        let limit_str = limit.to_string();
                        let current_tokens = total_usage_tokens
                            .map(|tokens| tokens.to_string())
                            .unwrap_or_else(|| "unknown".to_string());
                        let event = Event {
                            id: sub_id.clone(),
                            msg: EventMsg::Error(ErrorEvent {
                                message: format!(
                                    "Conversation is still above the token limit after automatic summarization (limit {limit_str}, current {current_tokens}). Please start a new session or trim your input."
                                ),
                            }),
                        };
                        sess.send_event(event).await;
                        break;
                    }
                    auto_compact_recently_attempted = true;
                    compact::run_inline_auto_compact_task(sess.clone(), turn_context.clone()).await;
                    continue;
                }

                auto_compact_recently_attempted = false;

                if responses.is_empty() {
                    last_agent_message = get_last_assistant_message_from_turn(
                        &items_to_record_in_conversation_history,
                    );
                    sess.notifier()
                        .notify(&UserNotification::AgentTurnComplete {
                            turn_id: sub_id.clone(),
                            input_messages: turn_input_messages,
                            last_assistant_message: last_agent_message.clone(),
                        });
                    break;
                }
                continue;
            }
            Err(e) => {
                info!("Turn error: {e:#}");
                let event = Event {
                    id: sub_id.clone(),
                    msg: EventMsg::Error(ErrorEvent {
                        message: e.to_string(),
                    }),
                };
                sess.send_event(event).await;
                // let the user continue the conversation
                break;
            }
        }
    }

    // If this was a review thread and we have a final assistant message,
    // try to parse it as a ReviewOutput.
    //
    // If parsing fails, construct a minimal ReviewOutputEvent using the plain
    // text as the overall explanation. Else, just exit review mode with None.
    //
    // Emits an ExitedReviewMode event with the parsed review output.
    if turn_context.is_review_mode {
        exit_review_mode(
            sess.clone(),
            sub_id.clone(),
            last_agent_message.as_deref().map(parse_review_output_event),
        )
        .await;
    }

    sess.remove_task(&sub_id).await;
    let event = Event {
        id: sub_id,
        msg: EventMsg::TaskComplete(TaskCompleteEvent { last_agent_message }),
    };
    sess.send_event(event).await;
}

/// Parse the review output; when not valid JSON, build a structured
/// fallback that carries the plain text as the overall explanation.
///
/// Returns: a ReviewOutputEvent parsed from JSON or a fallback populated from text.
fn parse_review_output_event(text: &str) -> ReviewOutputEvent {
    // Try direct parse first
    if let Ok(ev) = serde_json::from_str::<ReviewOutputEvent>(text) {
        return ev;
    }
    // If wrapped in markdown fences or extra prose, attempt to extract the first JSON object
    if let (Some(start), Some(end)) = (text.find('{'), text.rfind('}'))
        && start < end
        && let Some(slice) = text.get(start..=end)
        && let Ok(ev) = serde_json::from_str::<ReviewOutputEvent>(slice)
    {
        return ev;
    }
    // Not JSON – return a structured ReviewOutputEvent that carries
    // the plain text as the overall explanation.
    ReviewOutputEvent {
        overall_explanation: text.to_string(),
        ..Default::default()
    }
}

async fn run_turn(
    sess: &Session,
    turn_context: &TurnContext,
    turn_diff_tracker: &mut TurnDiffTracker,
    sub_id: String,
    input: Vec<ResponseItem>,
) -> CodexResult<TurnRunResult> {
    // Get agent list if available
    let agent_infos = {
        let guard = sess.agent_registry.lock().await;
        guard.as_ref().map(|r| r.list_agent_details())
    };

    let tools = get_openai_tools(
        &turn_context.tools_config,
        Some(sess.mcp_connection_manager.list_all_tools()),
        agent_infos,
    );

    let prompt = Prompt {
        input,
        tools,
        base_instructions_override: turn_context.base_instructions.clone(),
        output_schema: turn_context.final_output_json_schema.clone(),
    };

    let mut retries = 0;
    loop {
        match try_run_turn(sess, turn_context, turn_diff_tracker, &sub_id, &prompt).await {
            Ok(output) => return Ok(output),
            Err(CodexErr::Interrupted) => return Err(CodexErr::Interrupted),
            Err(CodexErr::EnvVar(var)) => return Err(CodexErr::EnvVar(var)),
            Err(CodexErr::UsageLimitReached(e)) => {
                let rate_limits = e.rate_limits.clone();
                if let Some(rate_limits) = rate_limits {
                    sess.update_rate_limits(&sub_id, rate_limits).await;
                }
                return Err(CodexErr::UsageLimitReached(e));
            }
            Err(CodexErr::UsageNotIncluded) => return Err(CodexErr::UsageNotIncluded),
            Err(e) => {
                // Use the configured provider-specific stream retry budget.
                let max_retries = turn_context.client.get_provider().stream_max_retries();
                if retries < max_retries {
                    retries += 1;
                    let delay = match e {
                        CodexErr::Stream(_, Some(delay)) => delay,
                        _ => backoff(retries),
                    };
                    warn!(
                        "stream disconnected - retrying turn ({retries}/{max_retries} in {delay:?})...",
                    );

                    // Surface retry information to any UI/front‑end so the
                    // user understands what is happening instead of staring
                    // at a seemingly frozen screen.
                    sess.notify_stream_error(
                        &sub_id,
                        format!(
                            "stream error: {e}; retrying {retries}/{max_retries} in {delay:?}…"
                        ),
                    )
                    .await;

                    tokio::time::sleep(delay).await;
                } else {
                    return Err(e);
                }
            }
        }
    }
}

/// When the model is prompted, it returns a stream of events. Some of these
/// events map to a `ResponseItem`. A `ResponseItem` may need to be
/// "handled" such that it produces a `ResponseInputItem` that needs to be
/// sent back to the model on the next turn.
#[derive(Debug)]
struct ProcessedResponseItem {
    item: ResponseItem,
    response: Option<ResponseInputItem>,
}

#[derive(Debug)]
struct TurnRunResult {
    processed_items: Vec<ProcessedResponseItem>,
    total_token_usage: Option<TokenUsage>,
}

async fn try_run_turn(
    sess: &Session,
    turn_context: &TurnContext,
    turn_diff_tracker: &mut TurnDiffTracker,
    sub_id: &str,
    prompt: &Prompt,
) -> CodexResult<TurnRunResult> {
    // call_ids that are part of this response.
    let completed_call_ids = prompt
        .input
        .iter()
        .filter_map(|ri| match ri {
            ResponseItem::FunctionCallOutput { call_id, .. } => Some(call_id),
            ResponseItem::LocalShellCall {
                call_id: Some(call_id),
                ..
            } => Some(call_id),
            ResponseItem::CustomToolCallOutput { call_id, .. } => Some(call_id),
            _ => None,
        })
        .collect::<Vec<_>>();

    // call_ids that were pending but are not part of this response.
    // This usually happens because the user interrupted the model before we responded to one of its tool calls
    // and then the user sent a follow-up message.
    let missing_calls = {
        prompt
            .input
            .iter()
            .filter_map(|ri| match ri {
                ResponseItem::FunctionCall { call_id, .. } => Some(call_id),
                ResponseItem::LocalShellCall {
                    call_id: Some(call_id),
                    ..
                } => Some(call_id),
                ResponseItem::CustomToolCall { call_id, .. } => Some(call_id),
                _ => None,
            })
            .filter_map(|call_id| {
                if completed_call_ids.contains(&call_id) {
                    None
                } else {
                    Some(call_id.clone())
                }
            })
            .map(|call_id| ResponseItem::CustomToolCallOutput {
                call_id,
                output: "aborted".to_string(),
            })
            .collect::<Vec<_>>()
    };
    let prompt: Cow<Prompt> = if missing_calls.is_empty() {
        Cow::Borrowed(prompt)
    } else {
        // Add the synthetic aborted missing calls to the beginning of the input to ensure all call ids have responses.
        let input = [missing_calls, prompt.input.clone()].concat();
        Cow::Owned(Prompt {
            input,
            ..prompt.clone()
        })
    };

    let rollout_item = RolloutItem::TurnContext(TurnContextItem {
        cwd: turn_context.cwd.clone(),
        approval_policy: turn_context.approval_policy,
        sandbox_policy: turn_context.sandbox_policy.clone(),
        model: turn_context.client.get_model(),
        effort: turn_context.client.get_reasoning_effort(),
        summary: turn_context.client.get_reasoning_summary(),
    });
    sess.persist_rollout_items(&[rollout_item]).await;
    let mut stream = turn_context.client.clone().stream(&prompt).await?;

    let mut output = Vec::new();

    // First pass: collect all items from the stream
    let mut collected_items = Vec::new();
    #[allow(unused_assignments)]
    let mut token_usage_result: Option<TokenUsage> = None;

    loop {
        // Poll the next item from the model stream. We must inspect *both* Ok and Err
        // cases so that transient stream failures (e.g., dropped SSE connection before
        // `response.completed`) bubble up and trigger the caller's retry logic.
        let event = stream.next().await;
        let Some(event) = event else {
            // Channel closed without yielding a final Completed event or explicit error.
            // Treat as a disconnected stream so the caller can retry.
            return Err(CodexErr::Stream(
                "stream closed before response.completed".into(),
                None,
            ));
        };

        let event = match event {
            Ok(ev) => ev,
            Err(e) => {
                // Propagate the underlying stream error to the caller (run_turn), which
                // will apply the configured `stream_max_retries` policy.
                return Err(e);
            }
        };

        match event {
            ResponseEvent::Created => {}
            ResponseEvent::OutputItemDone(item) => {
                collected_items.push(item);
            }
            ResponseEvent::WebSearchCallBegin { call_id } => {
                let _ = sess
                    .tx_event
                    .send(Event {
                        id: sub_id.to_string(),
                        msg: EventMsg::WebSearchBegin(WebSearchBeginEvent { call_id }),
                    })
                    .await;
            }
            ResponseEvent::RateLimits(snapshot) => {
                // Update internal state with latest rate limits, but defer sending until
                // token usage is available to avoid duplicate TokenCount events.
                sess.update_rate_limits(sub_id, snapshot).await;
            }
            ResponseEvent::Completed {
                response_id: _,
                token_usage,
            } => {
                sess.update_token_usage_info(sub_id, turn_context, token_usage.as_ref())
                    .await;

                let unified_diff = turn_diff_tracker.get_unified_diff();
                if let Ok(Some(unified_diff)) = unified_diff {
                    let msg = EventMsg::TurnDiff(TurnDiffEvent { unified_diff });
                    let event = Event {
                        id: sub_id.to_string(),
                        msg,
                    };
                    sess.send_event(event).await;
                }

                // Store the token usage for the result
                token_usage_result = token_usage.clone();
                break; // Exit the collection loop
            }
            ResponseEvent::OutputTextDelta(delta) => {
                // In review child threads, suppress assistant text deltas; the
                // UI will show a selection popup from the final ReviewOutput.
                if !turn_context.is_review_mode {
                    let event = Event {
                        id: sub_id.to_string(),
                        msg: EventMsg::AgentMessageDelta(AgentMessageDeltaEvent { delta }),
                    };
                    sess.send_event(event).await;
                } else {
                    trace!("suppressing OutputTextDelta in review mode");
                }
            }
            ResponseEvent::ReasoningSummaryDelta(delta) => {
                let event = Event {
                    id: sub_id.to_string(),
                    msg: EventMsg::AgentReasoningDelta(AgentReasoningDeltaEvent { delta }),
                };
                sess.send_event(event).await;
            }
            ResponseEvent::ReasoningSummaryPartAdded => {
                let event = Event {
                    id: sub_id.to_string(),
                    msg: EventMsg::AgentReasoningSectionBreak(AgentReasoningSectionBreakEvent {}),
                };
                sess.send_event(event).await;
            }
            ResponseEvent::ReasoningContentDelta(delta) => {
                if sess.show_raw_agent_reasoning {
                    let event = Event {
                        id: sub_id.to_string(),
                        msg: EventMsg::AgentReasoningRawContentDelta(
                            AgentReasoningRawContentDeltaEvent { delta },
                        ),
                    };
                    sess.send_event(event).await;
                }
            }
        }
    }

    // Process collected items after the stream completes
    // Process items in order while collecting agent calls for parallel execution
    let mut processed_items = Vec::new();
    let mut pending_agent_calls = Vec::new();

    for item in collected_items {
        match &item {
            ResponseItem::FunctionCall {
                name,
                call_id,
                arguments,
                ..
            } if name == "agent" => {
                // Collect agent calls for parallel execution
                pending_agent_calls.push(PendingToolCall {
                    item: item.clone(),
                    call_id: call_id.clone(),
                    _name: name.clone(),
                    arguments: Some(arguments.clone()),
                });
            }
            ResponseItem::FunctionCall { .. } => {
                // Process non-agent function calls immediately in order
                let response = handle_response_item(
                    sess,
                    turn_context,
                    turn_diff_tracker,
                    sub_id,
                    item.clone(),
                )
                .await?;
                if let Some(resp) = response.clone() {
                    output.push(resp);
                }
                processed_items.push(ProcessedResponseItem {
                    item: item.clone(),
                    response,
                });
            }
            ResponseItem::LocalShellCall {
                call_id: Some(_id), ..
            } => {
                // Process shell calls immediately in order
                let response = handle_response_item(
                    sess,
                    turn_context,
                    turn_diff_tracker,
                    sub_id,
                    item.clone(),
                )
                .await?;
                if let Some(resp) = response.clone() {
                    output.push(resp);
                }
                processed_items.push(ProcessedResponseItem {
                    item: item.clone(),
                    response,
                });
            }
            ResponseItem::CustomToolCall { name, call_id, .. } if name == "agent" => {
                // Collect agent calls for parallel execution
                pending_agent_calls.push(PendingToolCall {
                    item: item.clone(),
                    call_id: call_id.clone(),
                    _name: name.clone(),
                    arguments: None,
                });
            }
            ResponseItem::CustomToolCall { .. } => {
                // Process non-agent custom tool calls immediately in order
                let response = handle_response_item(
                    sess,
                    turn_context,
                    turn_diff_tracker,
                    sub_id,
                    item.clone(),
                )
                .await?;
                if let Some(resp) = response.clone() {
                    output.push(resp);
                }
                processed_items.push(ProcessedResponseItem {
                    item: item.clone(),
                    response,
                });
            }
            _ => {
                // Process non-tool items immediately in order
                let response = handle_response_item(
                    sess,
                    turn_context,
                    turn_diff_tracker,
                    sub_id,
                    item.clone(),
                )
                .await?;
                if let Some(resp) = response.clone() {
                    output.push(resp);
                }
                processed_items.push(ProcessedResponseItem { item, response });
            }
        }
    }

    // Process pending agent calls in parallel if any were collected
    if !pending_agent_calls.is_empty() {
        // Handle agent calls with TRUE PARALLEL EXECUTION
        // All agents run concurrently at the same time, not sequentially
        // This provides maximum performance for multi-agent orchestration

        // Notify UI about parallel agent execution starting
        if pending_agent_calls.len() > 1 {
            let event = Event {
                id: sub_id.to_string(),
                msg: EventMsg::BackgroundEvent(BackgroundEventEvent {
                    message: format!(
                        "🚀 Starting {} agents in PARALLEL...",
                        pending_agent_calls.len()
                    ),
                }),
            };
            sess.send_event(event).await;
        }

        let agent_call_params: Vec<_> = pending_agent_calls
            .iter()
            .map(|call| {
                (
                    call.call_id.clone(),
                    call.arguments.clone().unwrap_or_default(),
                    sub_id.to_string(),
                )
            })
            .collect();

        // Execute all agents in parallel with proper concurrency control
        let agent_results = {
            // Create thread-safe wrappers for concurrent execution
            // SAFETY: sess and turn_context are guaranteed to outlive this call
            // as they're borrowed from the enclosing function scope
            let sess_wrapper = Arc::new(SessionWrapper::new(sess));
            let context_wrapper = Arc::new(TurnContextWrapper::new(turn_context));

            execute_agents_concurrent_safe(
                sess_wrapper,
                context_wrapper,
                turn_diff_tracker,
                agent_call_params,
            )
            .await
        };

        // Process agent results
        for (i, (_call_id, result)) in agent_results.into_iter().enumerate() {
            let item = pending_agent_calls[i].item.clone();
            output.push(result.clone());
            processed_items.push(ProcessedResponseItem {
                item,
                response: Some(result),
            });
        }
    }

    Ok(TurnRunResult {
        processed_items,
        total_token_usage: token_usage_result,
    })
}

async fn handle_response_item(
    sess: &Session,
    turn_context: &TurnContext,
    turn_diff_tracker: &mut TurnDiffTracker,
    sub_id: &str,
    item: ResponseItem,
) -> CodexResult<Option<ResponseInputItem>> {
    debug!(?item, "Output item");
    let output = match item {
        ResponseItem::FunctionCall {
            name,
            arguments,
            call_id,
            ..
        } => {
            info!("FunctionCall: {name}({arguments})");
            if let Some((server, tool_name)) = sess.mcp_connection_manager.parse_tool_name(&name) {
                let resp = handle_mcp_tool_call(
                    sess,
                    sub_id,
                    call_id.clone(),
                    server,
                    tool_name,
                    arguments,
                )
                .await;
                Some(resp)
            } else {
                let result = handle_function_call(
                    sess,
                    turn_context,
                    turn_diff_tracker,
                    sub_id.to_string(),
                    name,
                    arguments,
                    call_id.clone(),
                )
                .await;

                let output = match result {
                    Ok(content) => FunctionCallOutputPayload {
                        content,
                        success: Some(true),
                    },
                    Err(FunctionCallError::RespondToModel(msg)) => FunctionCallOutputPayload {
                        content: msg,
                        success: Some(false),
                    },
                };
                Some(ResponseInputItem::FunctionCallOutput { call_id, output })
            }
        }
        ResponseItem::LocalShellCall {
            id,
            call_id,
            status: _,
            action,
        } => {
            let LocalShellAction::Exec(action) = action;
            tracing::info!("LocalShellCall: {action:?}");
            let params = ShellToolCallParams {
                command: action.command,
                workdir: action.working_directory,
                timeout_ms: action.timeout_ms,
                with_escalated_permissions: None,
                justification: None,
            };
            let effective_call_id = match (call_id, id) {
                (Some(call_id), _) => call_id,
                (None, Some(id)) => id,
                (None, None) => {
                    error!("LocalShellCall without call_id or id");
                    return Ok(Some(ResponseInputItem::FunctionCallOutput {
                        call_id: "".to_string(),
                        output: FunctionCallOutputPayload {
                            content: "LocalShellCall without call_id or id".to_string(),
                            success: None,
                        },
                    }));
                }
            };

            let exec_params = to_exec_params(params, turn_context);
            {
                let result = handle_container_exec_with_params(
                    exec_params,
                    sess,
                    turn_context,
                    turn_diff_tracker,
                    sub_id.to_string(),
                    effective_call_id.clone(),
                )
                .await;

                let output = match result {
                    Ok(content) => FunctionCallOutputPayload {
                        content,
                        success: Some(true),
                    },
                    Err(FunctionCallError::RespondToModel(msg)) => FunctionCallOutputPayload {
                        content: msg,
                        success: Some(false),
                    },
                };
                Some(ResponseInputItem::FunctionCallOutput {
                    call_id: effective_call_id,
                    output,
                })
            }
        }
        ResponseItem::CustomToolCall {
            id: _,
            call_id,
            name,
            input,
            status: _,
        } => {
            let result = handle_custom_tool_call(
                sess,
                turn_context,
                turn_diff_tracker,
                sub_id.to_string(),
                name,
                input,
                call_id.clone(),
            )
            .await;

            let output = match result {
                Ok(content) => content,
                Err(FunctionCallError::RespondToModel(msg)) => msg,
            };
            Some(ResponseInputItem::CustomToolCallOutput { call_id, output })
        }
        ResponseItem::FunctionCallOutput { .. } => {
            debug!("unexpected FunctionCallOutput from stream");
            None
        }
        ResponseItem::CustomToolCallOutput { .. } => {
            debug!("unexpected CustomToolCallOutput from stream");
            None
        }
        ResponseItem::Message { .. }
        | ResponseItem::Reasoning { .. }
        | ResponseItem::WebSearchCall { .. } => {
            // In review child threads, suppress assistant message events but
            // keep reasoning/web search.
            let msgs = match &item {
                ResponseItem::Message { .. } if turn_context.is_review_mode => {
                    trace!("suppressing assistant Message in review mode");
                    Vec::new()
                }
                _ => map_response_item_to_event_messages(&item, sess.show_raw_agent_reasoning),
            };
            for msg in msgs {
                let event = Event {
                    id: sub_id.to_string(),
                    msg,
                };
                sess.send_event(event).await;
            }
            None
        }
        ResponseItem::Other => None,
    };
    Ok(output)
}

async fn handle_unified_exec_tool_call(
    sess: &Session,
    session_id: Option<String>,
    arguments: Vec<String>,
    timeout_ms: Option<u64>,
) -> Result<String, FunctionCallError> {
    let parsed_session_id = if let Some(session_id) = session_id {
        match session_id.parse::<i32>() {
            Ok(parsed) => Some(parsed),
            Err(output) => {
                return Err(FunctionCallError::RespondToModel(format!(
                    "invalid session_id: {session_id} due to error {output:?}"
                )));
            }
        }
    } else {
        None
    };

    let request = crate::unified_exec::UnifiedExecRequest {
        session_id: parsed_session_id,
        input_chunks: &arguments,
        timeout_ms,
    };

    let value = sess
        .unified_exec_manager
        .handle_request(request)
        .await
        .map_err(|err| {
            FunctionCallError::RespondToModel(format!("unified exec failed: {err:?}"))
        })?;

    #[derive(Serialize)]
    struct SerializedUnifiedExecResult {
        session_id: Option<String>,
        output: String,
    }

    serde_json::to_string(&SerializedUnifiedExecResult {
        session_id: value.session_id.map(|id| id.to_string()),
        output: value.output,
    })
    .map_err(|err| {
        FunctionCallError::RespondToModel(format!(
            "failed to serialize unified exec output: {err:?}"
        ))
    })
}

async fn handle_function_call(
    sess: &Session,
    turn_context: &TurnContext,
    turn_diff_tracker: &mut TurnDiffTracker,
    sub_id: String,
    name: String,
    arguments: String,
    call_id: String,
) -> Result<String, FunctionCallError> {
    match name.as_str() {
        "container.exec" | "shell" => {
            let params = parse_container_exec_arguments(arguments, turn_context, &call_id)?;
            handle_container_exec_with_params(
                params,
                sess,
                turn_context,
                turn_diff_tracker,
                sub_id,
                call_id,
            )
            .await
        }
        "unified_exec" => {
            #[derive(Deserialize)]
            struct UnifiedExecArgs {
                input: Vec<String>,
                #[serde(default)]
                session_id: Option<String>,
                #[serde(default)]
                timeout_ms: Option<u64>,
            }

            let args: UnifiedExecArgs = serde_json::from_str(&arguments).map_err(|err| {
                FunctionCallError::RespondToModel(format!(
                    "failed to parse function arguments: {err:?}"
                ))
            })?;

            handle_unified_exec_tool_call(sess, args.session_id, args.input, args.timeout_ms).await
        }
        "view_image" => {
            #[derive(serde::Deserialize)]
            struct SeeImageArgs {
                path: String,
            }
            let args: SeeImageArgs = serde_json::from_str(&arguments).map_err(|e| {
                FunctionCallError::RespondToModel(format!(
                    "failed to parse function arguments: {e:?}"
                ))
            })?;
            let abs = turn_context.resolve_path(Some(args.path));
            sess.inject_input(vec![InputItem::LocalImage { path: abs }])
                .await
                .map_err(|_| {
                    FunctionCallError::RespondToModel(
                        "unable to attach image (no active task)".to_string(),
                    )
                })?;

            Ok("attached local image path".to_string())
        }
        "apply_patch" => {
            let args: ApplyPatchToolArgs = serde_json::from_str(&arguments).map_err(|e| {
                FunctionCallError::RespondToModel(format!(
                    "failed to parse function arguments: {e:?}"
                ))
            })?;
            let exec_params = ExecParams {
                command: vec!["apply_patch".to_string(), args.input.clone()],
                cwd: turn_context.cwd.clone(),
                timeout_ms: None,
                env: HashMap::new(),
                with_escalated_permissions: None,
                justification: None,
            };
            handle_container_exec_with_params(
                exec_params,
                sess,
                turn_context,
                turn_diff_tracker,
                sub_id,
                call_id,
            )
            .await
        }
        "update_plan" => handle_update_plan(sess, arguments, sub_id, call_id).await,
        EXEC_COMMAND_TOOL_NAME => {
            // TODO(mbolin): Sandbox check.
            let exec_params: ExecCommandParams = serde_json::from_str(&arguments).map_err(|e| {
                FunctionCallError::RespondToModel(format!(
                    "failed to parse function arguments: {e:?}"
                ))
            })?;
            let result = sess
                .session_manager
                .handle_exec_command_request(exec_params)
                .await;
            match result {
                Ok(output) => Ok(output.to_text_output()),
                Err(err) => Err(FunctionCallError::RespondToModel(err)),
            }
        }
        WRITE_STDIN_TOOL_NAME => {
            let write_stdin_params =
                serde_json::from_str::<WriteStdinParams>(&arguments).map_err(|e| {
                    FunctionCallError::RespondToModel(format!(
                        "failed to parse function arguments: {e:?}"
                    ))
                })?;

            let result = sess
                .session_manager
                .handle_write_stdin_request(write_stdin_params)
                .await
                .map_err(FunctionCallError::RespondToModel)?;

            Ok(result.to_text_output())
        }
        "agent" => {
            // Agent calls are now handled in parallel at the turn level
            // Return a placeholder response that will be replaced by parallel execution
            Ok("Agent execution deferred for parallel processing".to_string())
        }
        _ => Err(FunctionCallError::RespondToModel(format!(
            "unsupported call: {name}"
        ))),
    }
}

/// Messages sent from agent execution
#[derive(Debug, Clone)]
#[allow(dead_code)]
enum AgentMessage {
    Loop(String),                // Description of an execution loop/step
    Change(PathBuf, FileChange), // File change made by the agent (path, change)
    Output(String),              // General output from the agent
    Summary(String),             // Summary of agent's work
}

// =================================================================================
// Concurrent Execution Wrappers for Thread Safety
// =================================================================================
// These wrappers enable safe sharing of Session and TurnContext across threads
// during parallel agent execution. They use raw pointers internally but are safe
// because:
// 1. The referenced objects are guaranteed to outlive the wrappers (enforced by caller)
// 2. Session and TurnContext have internal synchronization via Mutex fields
// 3. The wrappers are only used within a controlled scope where lifetimes are guaranteed

/// Thread-safe wrapper for Session to enable concurrent execution
struct SessionWrapper {
    // We use a raw pointer here because:
    // 1. We need to share &Session across threads but Session isn't Clone
    // 2. The Session is guaranteed to outlive this wrapper (created in same scope)
    // 3. Session has internal thread-safety via Mutex fields
    ptr: *const Session,
    _phantom: std::marker::PhantomData<Session>,
}

// SAFETY: Session has internal synchronization via Mutex fields
// The wrapper ensures the Session outlives all uses
unsafe impl Send for SessionWrapper {}
unsafe impl Sync for SessionWrapper {}

impl SessionWrapper {
    fn new(sess: &Session) -> Self {
        Self {
            ptr: sess as *const Session,
            _phantom: std::marker::PhantomData,
        }
    }

    fn get(&self) -> &Session {
        // SAFETY: The caller guarantees Session outlives this wrapper
        // This is enforced by the structure of execute_agents_concurrent_safe
        unsafe { &*self.ptr }
    }
}

/// Thread-safe wrapper for TurnContext to enable concurrent execution
struct TurnContextWrapper {
    // We use a raw pointer here for the same reasons as SessionWrapper
    ptr: *const TurnContext,
    _phantom: std::marker::PhantomData<TurnContext>,
}

// SAFETY: TurnContext contains only thread-safe types
// The wrapper ensures the TurnContext outlives all uses
unsafe impl Send for TurnContextWrapper {}
unsafe impl Sync for TurnContextWrapper {}

impl TurnContextWrapper {
    fn new(ctx: &TurnContext) -> Self {
        Self {
            ptr: ctx as *const TurnContext,
            _phantom: std::marker::PhantomData,
        }
    }

    fn get(&self) -> &TurnContext {
        // SAFETY: The caller guarantees TurnContext outlives this wrapper
        // This is enforced by the structure of execute_agents_concurrent_safe
        unsafe { &*self.ptr }
    }
}

// =================================================================================
// Agent Execution Helper Functions
// =================================================================================

/// Parse agent arguments from JSON string
fn parse_agent_args(arguments: &str) -> Result<AgentToolArgs, serde_json::Error> {
    serde_json::from_str::<AgentToolArgs>(arguments)
}

/// Build the task message for the agent (sent as user input)
fn build_agent_task_message(context: Option<&str>, task: &str) -> String {
    match context {
        Some(ctx) => format!("Context: {ctx}\n\nTask: {task}"),
        None => format!("Task: {task}"),
    }
}

/// Generate a unique plan ID for agent execution
fn generate_agent_plan_id(agent_name: &str, call_id: &str) -> String {
    format!(
        "agent-{}-{}",
        agent_name,
        call_id.get(..8).unwrap_or(call_id)
    )
}

/// Create an error response for agent calls
#[allow(dead_code)]
fn create_tool_error_response(item: &ResponseItem, error_msg: &str) -> Option<ResponseInputItem> {
    match item {
        ResponseItem::FunctionCall { call_id, .. } => Some(ResponseInputItem::FunctionCallOutput {
            call_id: call_id.clone(),
            output: FunctionCallOutputPayload {
                content: error_msg.to_string(),
                success: Some(false),
            },
        }),
        ResponseItem::CustomToolCall { call_id, .. } => {
            Some(ResponseInputItem::CustomToolCallOutput {
                call_id: call_id.clone(),
                output: error_msg.to_string(),
            })
        }
        _ => None,
    }
}

fn create_agent_error_response(call_id: String, error_msg: &str) -> (String, ResponseInputItem) {
    (
        call_id.clone(),
        ResponseInputItem::FunctionCallOutput {
            call_id,
            output: FunctionCallOutputPayload {
                content: error_msg.to_string(),
                success: Some(false),
            },
        },
    )
}

/// Get the agent registry from the session
async fn get_agent_registry(sess: &Session) -> Result<Arc<crate::agent::AgentRegistry>, String> {
    let agent_registry_guard = sess.agent_registry.lock().await;
    match agent_registry_guard.as_ref() {
        Some(r) => Ok(r.clone()),
        None => Err("Agent registry not available".to_string()),
    }
}
/// Execute multiple agents with true parallel execution
/// Uses safe wrappers to enable concurrent access to Session and TurnContext
/// All agents run in parallel using futures::future::join_all
async fn execute_agents_concurrent_safe(
    sess_wrapper: Arc<SessionWrapper>,
    context_wrapper: Arc<TurnContextWrapper>,
    turn_diff_tracker: &mut TurnDiffTracker,
    agent_calls: Vec<(String, String, String)>, // (call_id, arguments, sub_id)
) -> Vec<(String, ResponseInputItem)> {
    use futures::future::join_all;

    let sess = sess_wrapper.get();

    // Get the agent registry once using helper
    let registry = match get_agent_registry(sess).await {
        Ok(r) => r,
        Err(msg) => {
            return agent_calls
                .into_iter()
                .map(|(call_id, _, _)| create_agent_error_response(call_id, &msg))
                .collect();
        }
    };

    // Set agent context flag to prevent recursion
    // Create futures for TRUE PARALLEL agent execution
    // Each agent runs independently and concurrently
    let agent_futures: Vec<_> = agent_calls
        .into_iter()
        .map(|(call_id, arguments, sub_id)| {
            let registry_clone = Arc::clone(&registry);
            let sess_wrapper_clone = Arc::clone(&sess_wrapper);
            let context_wrapper_clone = Arc::clone(&context_wrapper);

            // Each agent executes in parallel
            async move {
                // Parse agent arguments
                let args = match parse_agent_args(&arguments) {
                    Ok(a) => a,
                    Err(e) => {
                        let (call_id, response) = create_agent_error_response(
                            call_id.clone(),
                            &format!("Failed to parse agent arguments: {e}"),
                        );
                        return (call_id, response, TurnDiffTracker::new());
                    }
                };

                let agent_name = args.agent.unwrap_or_else(|| "general".to_string());
                let agent_system_prompt = registry_clone.get_system_prompt(&agent_name);

                // Build the agent's task message (what the user is asking)
                let agent_task_message =
                    build_agent_task_message(args.context.as_deref(), &args.task);

                let plan_item_id = generate_agent_plan_id(&agent_name, &call_id);

                // Execute the agent with non-streaming approach
                let (result, diff_tracker) = execute_agent_non_streaming(
                    sess_wrapper_clone.get(),
                    context_wrapper_clone.get(),
                    AgentExecutionParams {
                        sub_id: sub_id.clone(),
                        agent_name: agent_name.clone(),
                        task_message: agent_task_message,
                        agent_system_prompt: agent_system_prompt.clone(),
                        call_id: call_id.clone(),
                        _plan_item_id: Some(plan_item_id),
                    },
                )
                .await;

                // Convert result to ResponseInputItem
                let response = match result {
                    Ok(agent_response) => ResponseInputItem::FunctionCallOutput {
                        call_id: call_id.clone(),
                        output: FunctionCallOutputPayload {
                            content: agent_response,
                            success: Some(true),
                        },
                    },
                    Err(e) => ResponseInputItem::FunctionCallOutput {
                        call_id: call_id.clone(),
                        output: FunctionCallOutputPayload {
                            content: format!("Agent execution failed: {e}"),
                            success: Some(false),
                        },
                    },
                };

                (call_id, response, diff_tracker)
            }
        })
        .collect();

    // Execute all agents concurrently - TRUE PARALLELISM
    // All agents run at the same time, not sequentially
    let agent_results = join_all(agent_futures).await;

    // Merge all diff trackers from agents and return results
    let mut results = Vec::new();
    for (call_id, response, agent_diff_tracker) in agent_results {
        // Merge the agent's diff tracker into the main one
        turn_diff_tracker.merge(agent_diff_tracker);
        results.push((call_id, response));
    }

    results
}
struct AgentExecutionParams {
    sub_id: String,
    agent_name: String,
    task_message: String,
    agent_system_prompt: String,
    call_id: String,
    _plan_item_id: Option<String>,
}

/// Execute an agent in non-streaming mode to prevent streaming contamination
async fn execute_agent_non_streaming(
    sess: &Session,
    parent_context: &TurnContext,
    params: AgentExecutionParams,
) -> (Result<String, String>, TurnDiffTracker) {
    use std::time::Instant;
    let start_time = Instant::now();

    info!(
        "Executing agent '{}' with non-streaming mode (parallel)",
        params.agent_name
    );
    // Log agent start and notify UI
    info!(
        "Agent '{}' starting task (call_id: {}) - NO-STREAMING EXECUTION",
        params.agent_name, params.call_id
    );

    // Send agent start event to UI for status display
    sess.send_event(Event {
        id: params.sub_id.clone(),
        msg: EventMsg::BackgroundEvent(BackgroundEventEvent {
            message: format!(
                "🤖 Agent '{}' started: {}",
                params.agent_name, params.task_message
            ),
        }),
    })
    .await;

    // Build agent's custom instructions: agent system prompt + AGENTS.md
    let mut agent_custom_instructions = String::new();

    // First append the agent's system prompt
    if !params.agent_system_prompt.is_empty() {
        agent_custom_instructions.push_str(&params.agent_system_prompt);
    }

    // Then append AGENTS.md if present
    if let Some(user_inst) = parent_context.user_instructions.as_deref()
        && !user_inst.is_empty()
    {
        if !agent_custom_instructions.is_empty() {
            agent_custom_instructions.push_str("\n\n");
        }
        agent_custom_instructions.push_str(user_inst);
    }

    // Create a modified turn context for the agent
    // base_instructions: Keep parent's base instructions (default Codex instructions)
    // user_instructions: Agent system prompt + AGENTS.md
    // IMPORTANT: Disable agent tool for agents to prevent recursion
    let mut agent_tools_config = parent_context.tools_config.clone();
    agent_tools_config.include_agent_tool = false; // Prevent agents from spawning other agents

    let agent_turn_context = TurnContext {
        client: parent_context.client.clone(),
        tools_config: agent_tools_config,
        base_instructions: parent_context.base_instructions.clone(), // Keep default base instructions
        user_instructions: if agent_custom_instructions.is_empty() {
            None
        } else {
            Some(agent_custom_instructions)
        }, // Agent prompt + AGENTS.md
        approval_policy: parent_context.approval_policy,
        sandbox_policy: parent_context.sandbox_policy.clone(),
        shell_environment_policy: parent_context.shell_environment_policy.clone(),
        cwd: parent_context.cwd.clone(),
        is_review_mode: true,
        final_output_json_schema: parent_context.final_output_json_schema.clone(),
    };

    let task_message = if params.agent_system_prompt.trim().is_empty() {
        params.task_message.clone()
    } else {
        format!(
            "Agent context: {}\n\n{}",
            params.agent_system_prompt.trim(),
            params.task_message
        )
    };

    let agent_messages = vec![ResponseItem::Message {
        id: None,
        role: "user".to_string(),
        content: vec![ContentItem::InputText { text: task_message }],
    }];

    // Execute agent without streaming (using review mode suppression)
    let mut review_history = sess.build_initial_context(&agent_turn_context);
    review_history.extend(agent_messages.clone());

    let mut assistant_chunks: Vec<String> = Vec::new();
    let mut fallback_response: Option<String> = None;
    let mut turn_diff_tracker = TurnDiffTracker::new();

    fn collect_output_text(items: &[ContentItem]) -> Option<String> {
        let mut combined = String::new();
        for item in items {
            if let ContentItem::OutputText { text } = item {
                if !combined.is_empty() {
                    combined.push('\n');
                }
                combined.push_str(text);
            }
        }
        if combined.trim().is_empty() {
            None
        } else {
            Some(combined)
        }
    }

    fn collect_response_text(response: &ResponseInputItem) -> Option<String> {
        match response {
            ResponseInputItem::FunctionCallOutput { output, .. } => {
                if output.content.trim().is_empty() {
                    None
                } else {
                    Some(output.content.clone())
                }
            }
            ResponseInputItem::CustomToolCallOutput { output, .. } => {
                if output.trim().is_empty() {
                    None
                } else {
                    Some(output.clone())
                }
            }
            ResponseInputItem::McpToolCallOutput { result, .. } => Some(match result {
                Ok(call_tool_result) => serde_json::to_string(call_tool_result)
                    .unwrap_or_else(|_| "unserializable MCP result".to_string()),
                Err(err) => err.clone(),
            }),
            ResponseInputItem::Message { content, .. } => collect_output_text(content),
        }
    }

    loop {
        let turn_input = review_history.clone();
        let run_result = run_turn(
            sess,
            &agent_turn_context,
            &mut turn_diff_tracker,
            params.sub_id.clone(),
            turn_input,
        )
        .await;

        match run_result {
            Ok(turn_output) => {
                let mut responses_pending = false;

                for processed_item in turn_output.processed_items {
                    let ProcessedResponseItem { item, response } = processed_item;

                    if let ResponseItem::Message { role, content, .. } = &item {
                        if let Some(text) = collect_output_text(content) {
                            fallback_response = Some(text.clone());
                            if response.is_none() && role == "assistant" {
                                assistant_chunks.push(text);
                            }
                        }
                    }

                    review_history.push(item.clone());

                    if let Some(response) = response {
                        responses_pending = true;
                        if let Some(text) = collect_response_text(&response) {
                            fallback_response = Some(text.clone());
                        }
                        let response_item: ResponseItem = response.clone().into();
                        review_history.push(response_item);
                    }
                }

                if !assistant_chunks.is_empty() {
                    break;
                }

                if !responses_pending {
                    break;
                }

                continue;
            }
            Err(e) => {
                error!("Agent '{}' turn failed: {e:#}", params.agent_name);
                sess.notify_stream_error(
                    &params.sub_id.clone(),
                    format!("Error during agent execution: {e}"),
                )
                .await;
                return (
                    Err(format!("Error during agent execution: {e}")),
                    turn_diff_tracker,
                );
            }
        }
    }

    let mut agent_response = if assistant_chunks.is_empty() {
        fallback_response.unwrap_or_default()
    } else {
        assistant_chunks.join("\n\n")
    };
    if !agent_response.is_empty() && !agent_response.ends_with('\n') {
        agent_response.push('\n');
    }

    let duration = start_time.elapsed();
    info!(
        "Agent '{}' completed in {}ms (call_id: {}) - NO STREAMING",
        params.agent_name,
        duration.as_millis(),
        params.call_id
    );

    // Send completion status message
    let status_msg = if agent_response.is_empty() {
        format!(
            "❌ Agent '{}' failed: No response generated",
            params.agent_name
        )
    } else {
        let preview = if agent_response.len() > 100 {
            format!("{}...", &agent_response[..100])
        } else {
            agent_response.clone()
        };
        format!(
            "✅ Agent '{}' completed in {:.2}s: {}",
            params.agent_name,
            duration.as_secs_f64(),
            preview.trim().replace('\n', " ")
        )
    };

    sess.send_event(Event {
        id: params.sub_id.clone(),
        msg: EventMsg::BackgroundEvent(BackgroundEventEvent {
            message: status_msg,
        }),
    })
    .await;

    (Ok(agent_response), turn_diff_tracker)
}

/// Generate a comprehensive summary of agent execution
#[allow(dead_code)]
fn generate_agent_summary(
    agent_name: &str,
    init_prompt: &str,
    loops: &[String],
    changes: &[(PathBuf, FileChange)],
    outputs: &[String],
) -> String {
    let mut summary = Vec::new();

    // Header
    summary.push(format!("=== Agent '{agent_name}' Execution Summary ==="));
    summary.push(String::new());

    // Task description
    summary.push("**Task:**".to_string());
    let task_lines: Vec<&str> = init_prompt.lines().collect();
    if task_lines.len() <= 3 {
        summary.push(init_prompt.to_string());
    } else {
        // Compact long prompts
        summary.push(format!("{}...", task_lines[..2].join("\n")));
    }
    summary.push(String::new());

    // Execution loops
    if !loops.is_empty() {
        summary.push("**Execution Steps:**".to_string());
        for (i, loop_desc) in loops.iter().enumerate() {
            summary.push(format!("  {}. {}", i + 1, loop_desc));
        }
        summary.push(String::new());
    }

    // File changes
    if !changes.is_empty() {
        summary.push(format!("**Changes Made ({} files):**", changes.len()));
        for (path, change) in changes {
            let action = match change {
                FileChange::Add { .. } => "added",
                FileChange::Delete { .. } => "deleted",
                FileChange::Update { move_path, .. } => {
                    if move_path.is_some() {
                        "moved"
                    } else {
                        "modified"
                    }
                }
            };
            summary.push(format!("  - {} {}", action, path.display()));
        }
        summary.push(String::new());
    } else {
        summary.push("**Changes Made:** None".to_string());
        summary.push(String::new());
    }

    // Compact output
    if !outputs.is_empty() {
        summary.push("**Result:**".to_string());
        let combined_output = outputs.join("\n");
        let output_lines: Vec<&str> = combined_output.lines().collect();

        // Auto-compact long outputs
        if output_lines.len() > 10 {
            // Take first 5 and last 3 lines
            let compacted = [
                output_lines[..5].join("\n"),
                format!("... ({} lines omitted) ...", output_lines.len() - 8),
                output_lines[output_lines.len() - 3..].join("\n"),
            ];
            summary.push(compacted.join("\n"));
        } else {
            summary.push(combined_output);
        }
        summary.push(String::new());
    }

    // Footer
    summary.push(format!("=== Agent '{agent_name}' Complete ==="));

    summary.join("\n")
}

async fn handle_custom_tool_call(
    sess: &Session,
    turn_context: &TurnContext,
    turn_diff_tracker: &mut TurnDiffTracker,
    sub_id: String,
    name: String,
    input: String,
    call_id: String,
) -> Result<String, FunctionCallError> {
    info!("CustomToolCall: {name} {input}");
    match name.as_str() {
        "apply_patch" => {
            let exec_params = ExecParams {
                command: vec!["apply_patch".to_string(), input.clone()],
                cwd: turn_context.cwd.clone(),
                timeout_ms: None,
                env: HashMap::new(),
                with_escalated_permissions: None,
                justification: None,
            };

            handle_container_exec_with_params(
                exec_params,
                sess,
                turn_context,
                turn_diff_tracker,
                sub_id,
                call_id,
            )
            .await
        }
        _ => {
            debug!("unexpected CustomToolCall from stream");
            Err(FunctionCallError::RespondToModel(format!(
                "unsupported custom tool call: {name}"
            )))
        }
    }
}

fn to_exec_params(params: ShellToolCallParams, turn_context: &TurnContext) -> ExecParams {
    ExecParams {
        command: params.command,
        cwd: turn_context.resolve_path(params.workdir.clone()),
        timeout_ms: params.timeout_ms,
        env: create_env(&turn_context.shell_environment_policy),
        with_escalated_permissions: params.with_escalated_permissions,
        justification: params.justification,
    }
}

fn parse_container_exec_arguments(
    arguments: String,
    turn_context: &TurnContext,
    _call_id: &str,
) -> Result<ExecParams, FunctionCallError> {
    serde_json::from_str::<ShellToolCallParams>(&arguments)
        .map(|p| to_exec_params(p, turn_context))
        .map_err(|e| {
            FunctionCallError::RespondToModel(format!("failed to parse function arguments: {e:?}"))
        })
}

pub struct ExecInvokeArgs<'a> {
    pub params: ExecParams,
    pub sandbox_type: SandboxType,
    pub sandbox_policy: &'a SandboxPolicy,
    pub sandbox_cwd: &'a Path,
    pub codex_linux_sandbox_exe: &'a Option<PathBuf>,
    pub stdout_stream: Option<StdoutStream>,
}

fn maybe_translate_shell_command(
    params: ExecParams,
    sess: &Session,
    turn_context: &TurnContext,
) -> ExecParams {
    let should_translate = matches!(sess.user_shell, crate::shell::Shell::PowerShell(_))
        || turn_context.shell_environment_policy.use_profile;

    if should_translate
        && let Some(command) = sess
            .user_shell
            .format_default_shell_invocation(params.command.clone())
    {
        return ExecParams { command, ..params };
    }
    params
}

async fn handle_container_exec_with_params(
    params: ExecParams,
    sess: &Session,
    turn_context: &TurnContext,
    turn_diff_tracker: &mut TurnDiffTracker,
    sub_id: String,
    call_id: String,
) -> Result<String, FunctionCallError> {
    if params.with_escalated_permissions.unwrap_or(false)
        && !matches!(turn_context.approval_policy, AskForApproval::OnRequest)
    {
        return Err(FunctionCallError::RespondToModel(format!(
            "approval policy is {policy:?}; reject command — you should not ask for escalated permissions if the approval policy is {policy:?}",
            policy = turn_context.approval_policy
        )));
    }

    // check if this was a patch, and apply it if so
    let apply_patch_exec = match maybe_parse_apply_patch_verified(&params.command, &params.cwd) {
        MaybeApplyPatchVerified::Body(changes) => {
            match apply_patch::apply_patch(sess, turn_context, &sub_id, &call_id, changes).await {
                InternalApplyPatchInvocation::Output(item) => return item,
                InternalApplyPatchInvocation::DelegateToExec(apply_patch_exec) => {
                    Some(apply_patch_exec)
                }
            }
        }
        MaybeApplyPatchVerified::CorrectnessError(parse_error) => {
            // It looks like an invocation of `apply_patch`, but we
            // could not resolve it into a patch that would apply
            // cleanly. Return to model for resample.
            return Err(FunctionCallError::RespondToModel(format!(
                "error: {parse_error:#?}"
            )));
        }
        MaybeApplyPatchVerified::ShellParseError(error) => {
            trace!("Failed to parse shell command, {error:?}");
            None
        }
        MaybeApplyPatchVerified::NotApplyPatch => None,
    };

    let (params, safety, command_for_display) = match &apply_patch_exec {
        Some(ApplyPatchExec {
            action: ApplyPatchAction { patch, cwd, .. },
            user_explicitly_approved_this_action,
        }) => {
            let path_to_codex = std::env::current_exe()
                .ok()
                .map(|p| p.to_string_lossy().to_string());
            let Some(path_to_codex) = path_to_codex else {
                return Err(FunctionCallError::RespondToModel(
                    "failed to determine path to codex executable".to_string(),
                ));
            };

            let params = ExecParams {
                command: vec![
                    path_to_codex,
                    CODEX_APPLY_PATCH_ARG1.to_string(),
                    patch.clone(),
                ],
                cwd: cwd.clone(),
                timeout_ms: params.timeout_ms,
                env: HashMap::new(),
                with_escalated_permissions: params.with_escalated_permissions,
                justification: params.justification.clone(),
            };
            let safety = if *user_explicitly_approved_this_action {
                SafetyCheck::AutoApprove {
                    sandbox_type: SandboxType::None,
                }
            } else {
                assess_safety_for_untrusted_command(
                    turn_context.approval_policy,
                    &turn_context.sandbox_policy,
                    params.with_escalated_permissions.unwrap_or(false),
                )
            };
            (
                params,
                safety,
                vec!["apply_patch".to_string(), patch.clone()],
            )
        }
        None => {
            let safety = {
                let state = sess.state.lock().await;
                assess_command_safety(
                    &params.command,
                    turn_context.approval_policy,
                    &turn_context.sandbox_policy,
                    &state.approved_commands,
                    params.with_escalated_permissions.unwrap_or(false),
                )
            };
            let command_for_display = params.command.clone();
            (params, safety, command_for_display)
        }
    };

    let sandbox_type = match safety {
        SafetyCheck::AutoApprove { sandbox_type } => sandbox_type,
        SafetyCheck::AskUser => {
            let decision = sess
                .request_command_approval(
                    sub_id.clone(),
                    call_id.clone(),
                    params.command.clone(),
                    params.cwd.clone(),
                    params.justification.clone(),
                )
                .await;
            match decision {
                ReviewDecision::Approved => (),
                ReviewDecision::ApprovedForSession => {
                    sess.add_approved_command(params.command.clone()).await;
                }
                ReviewDecision::Denied | ReviewDecision::Abort => {
                    return Err(FunctionCallError::RespondToModel(
                        "exec command rejected by user".to_string(),
                    ));
                }
            }
            // No sandboxing is applied because the user has given
            // explicit approval. Often, we end up in this case because
            // the command cannot be run in a sandbox, such as
            // installing a new dependency that requires network access.
            SandboxType::None
        }
        SafetyCheck::Reject { reason } => {
            return Err(FunctionCallError::RespondToModel(format!(
                "exec command rejected: {reason:?}"
            )));
        }
    };

    let exec_command_context = ExecCommandContext {
        sub_id: sub_id.clone(),
        call_id: call_id.clone(),
        command_for_display: command_for_display.clone(),
        cwd: params.cwd.clone(),
        apply_patch: apply_patch_exec.map(
            |ApplyPatchExec {
                 action,
                 user_explicitly_approved_this_action,
             }| ApplyPatchCommandContext {
                user_explicitly_approved_this_action,
                changes: convert_apply_patch_to_protocol(&action),
            },
        ),
    };

    let params = maybe_translate_shell_command(params, sess, turn_context);
    let output_result = sess
        .run_exec_with_events(
            turn_diff_tracker,
            exec_command_context.clone(),
            ExecInvokeArgs {
                params: params.clone(),
                sandbox_type,
                sandbox_policy: &turn_context.sandbox_policy,
                sandbox_cwd: &turn_context.cwd,
                codex_linux_sandbox_exe: &sess.codex_linux_sandbox_exe,
                stdout_stream: if exec_command_context.apply_patch.is_some() {
                    None
                } else {
                    Some(StdoutStream {
                        sub_id: sub_id.clone(),
                        call_id: call_id.clone(),
                        tx_event: sess.tx_event.clone(),
                    })
                },
            },
        )
        .await;

    match output_result {
        Ok(output) => {
            let ExecToolCallOutput { exit_code, .. } = &output;
            let content = format_exec_output(&output);
            if *exit_code == 0 {
                Ok(content)
            } else {
                Err(FunctionCallError::RespondToModel(content))
            }
        }
        Err(CodexErr::Sandbox(error)) => {
            handle_sandbox_error(
                turn_diff_tracker,
                params,
                exec_command_context,
                error,
                sandbox_type,
                sess,
                turn_context,
            )
            .await
        }
        Err(e) => Err(FunctionCallError::RespondToModel(format!(
            "execution error: {e:?}"
        ))),
    }
}

async fn handle_sandbox_error(
    turn_diff_tracker: &mut TurnDiffTracker,
    params: ExecParams,
    exec_command_context: ExecCommandContext,
    error: SandboxErr,
    sandbox_type: SandboxType,
    sess: &Session,
    turn_context: &TurnContext,
) -> Result<String, FunctionCallError> {
    let call_id = exec_command_context.call_id.clone();
    let sub_id = exec_command_context.sub_id.clone();
    let cwd = exec_command_context.cwd.clone();

    if let SandboxErr::Timeout { output } = &error {
        let content = format_exec_output(output);
        return Err(FunctionCallError::RespondToModel(content));
    }

    // Early out if either the user never wants to be asked for approval, or
    // we're letting the model manage escalation requests. Otherwise, continue
    match turn_context.approval_policy {
        AskForApproval::Never | AskForApproval::OnRequest => {
            return Err(FunctionCallError::RespondToModel(format!(
                "failed in sandbox {sandbox_type:?} with execution error: {error:?}"
            )));
        }
        AskForApproval::UnlessTrusted | AskForApproval::OnFailure => (),
    }

    // Note that when `error` is `SandboxErr::Denied`, it could be a false
    // positive. That is, it may have exited with a non-zero exit code, not
    // because the sandbox denied it, but because that is its expected behavior,
    // i.e., a grep command that did not match anything. Ideally we would
    // include additional metadata on the command to indicate whether non-zero
    // exit codes merit a retry.

    // For now, we categorically ask the user to retry without sandbox and
    // emit the raw error as a background event.
    sess.notify_background_event(&sub_id, format!("Execution failed: {error}"))
        .await;

    let decision = sess
        .request_command_approval(
            sub_id.clone(),
            call_id.clone(),
            params.command.clone(),
            cwd.clone(),
            Some("command failed; retry without sandbox?".to_string()),
        )
        .await;

    match decision {
        ReviewDecision::Approved | ReviewDecision::ApprovedForSession => {
            // Persist this command as pre‑approved for the
            // remainder of the session so future
            // executions skip the sandbox directly.
            // TODO(ragona): Isn't this a bug? It always saves the command in an | fork?
            sess.add_approved_command(params.command.clone()).await;
            // Inform UI we are retrying without sandbox.
            sess.notify_background_event(&sub_id, "retrying command without sandbox")
                .await;

            // This is an escalated retry; the policy will not be
            // examined and the sandbox has been set to `None`.
            let retry_output_result = sess
                .run_exec_with_events(
                    turn_diff_tracker,
                    exec_command_context.clone(),
                    ExecInvokeArgs {
                        params,
                        sandbox_type: SandboxType::None,
                        sandbox_policy: &turn_context.sandbox_policy,
                        sandbox_cwd: &turn_context.cwd,
                        codex_linux_sandbox_exe: &sess.codex_linux_sandbox_exe,
                        stdout_stream: if exec_command_context.apply_patch.is_some() {
                            None
                        } else {
                            Some(StdoutStream {
                                sub_id: sub_id.clone(),
                                call_id: call_id.clone(),
                                tx_event: sess.tx_event.clone(),
                            })
                        },
                    },
                )
                .await;

            match retry_output_result {
                Ok(retry_output) => {
                    let ExecToolCallOutput { exit_code, .. } = &retry_output;
                    let content = format_exec_output(&retry_output);
                    if *exit_code == 0 {
                        Ok(content)
                    } else {
                        Err(FunctionCallError::RespondToModel(content))
                    }
                }
                Err(e) => Err(FunctionCallError::RespondToModel(format!(
                    "retry failed: {e}"
                ))),
            }
        }
        ReviewDecision::Denied | ReviewDecision::Abort => {
            // Fall through to original failure handling.
            Err(FunctionCallError::RespondToModel(
                "exec command rejected by user".to_string(),
            ))
        }
    }
}

fn format_exec_output_str(exec_output: &ExecToolCallOutput) -> String {
    let ExecToolCallOutput {
        aggregated_output, ..
    } = exec_output;

    // Head+tail truncation for the model: show the beginning and end with an elision.
    // Clients still receive full streams; only this formatted summary is capped.

    let mut s = &aggregated_output.text;
    let prefixed_str: String;

    if exec_output.timed_out {
        prefixed_str = format!(
            "command timed out after {} milliseconds\n",
            exec_output.duration.as_millis()
        ) + s;
        s = &prefixed_str;
    }

    let total_lines = s.lines().count();
    if s.len() <= MODEL_FORMAT_MAX_BYTES && total_lines <= MODEL_FORMAT_MAX_LINES {
        return s.to_string();
    }

    let lines: Vec<&str> = s.lines().collect();
    let head_take = MODEL_FORMAT_HEAD_LINES.min(lines.len());
    let tail_take = MODEL_FORMAT_TAIL_LINES.min(lines.len().saturating_sub(head_take));
    let omitted = lines.len().saturating_sub(head_take + tail_take);

    // Join head and tail blocks (lines() strips newlines; reinsert them)
    let head_block = lines
        .iter()
        .take(head_take)
        .cloned()
        .collect::<Vec<_>>()
        .join("\n");
    let tail_block = if tail_take > 0 {
        lines[lines.len() - tail_take..].join("\n")
    } else {
        String::new()
    };
    let marker = format!("\n[... omitted {omitted} of {total_lines} lines ...]\n\n");

    // Byte budgets for head/tail around the marker
    let mut head_budget = MODEL_FORMAT_HEAD_BYTES.min(MODEL_FORMAT_MAX_BYTES);
    let tail_budget = MODEL_FORMAT_MAX_BYTES.saturating_sub(head_budget + marker.len());
    if tail_budget == 0 && marker.len() >= MODEL_FORMAT_MAX_BYTES {
        // Degenerate case: marker alone exceeds budget; return a clipped marker
        return take_bytes_at_char_boundary(&marker, MODEL_FORMAT_MAX_BYTES).to_string();
    }
    if tail_budget == 0 {
        // Make room for the marker by shrinking head
        head_budget = MODEL_FORMAT_MAX_BYTES.saturating_sub(marker.len());
    }

    // Enforce line-count cap by trimming head/tail lines
    let head_lines_text = head_block;
    let tail_lines_text = tail_block;
    // Build final string respecting byte budgets
    let head_part = take_bytes_at_char_boundary(&head_lines_text, head_budget);
    let mut result = String::with_capacity(MODEL_FORMAT_MAX_BYTES.min(s.len()));

    result.push_str(head_part);
    result.push_str(&marker);

    let remaining = MODEL_FORMAT_MAX_BYTES.saturating_sub(result.len());
    let tail_budget_final = remaining;
    let tail_part = take_last_bytes_at_char_boundary(&tail_lines_text, tail_budget_final);
    result.push_str(tail_part);

    result
}

// Truncate a &str to a byte budget at a char boundary (prefix)
#[inline]
fn take_bytes_at_char_boundary(s: &str, maxb: usize) -> &str {
    if s.len() <= maxb {
        return s;
    }
    let mut last_ok = 0;
    for (i, ch) in s.char_indices() {
        let nb = i + ch.len_utf8();
        if nb > maxb {
            break;
        }
        last_ok = nb;
    }
    &s[..last_ok]
}

// Take a suffix of a &str within a byte budget at a char boundary
#[inline]
fn take_last_bytes_at_char_boundary(s: &str, maxb: usize) -> &str {
    if s.len() <= maxb {
        return s;
    }
    let mut start = s.len();
    let mut used = 0usize;
    for (i, ch) in s.char_indices().rev() {
        let nb = ch.len_utf8();
        if used + nb > maxb {
            break;
        }
        start = i;
        used += nb;
        if start == 0 {
            break;
        }
    }
    &s[start..]
}

/// Exec output is a pre-serialized JSON payload
fn format_exec_output(exec_output: &ExecToolCallOutput) -> String {
    let ExecToolCallOutput {
        exit_code,
        duration,
        ..
    } = exec_output;

    #[derive(Serialize)]
    struct ExecMetadata {
        exit_code: i32,
        duration_seconds: f32,
    }

    #[derive(Serialize)]
    struct ExecOutput<'a> {
        output: &'a str,
        metadata: ExecMetadata,
    }

    // round to 1 decimal place
    let duration_seconds = ((duration.as_secs_f32()) * 10.0).round() / 10.0;

    let formatted_output = format_exec_output_str(exec_output);

    let payload = ExecOutput {
        output: &formatted_output,
        metadata: ExecMetadata {
            exit_code: *exit_code,
            duration_seconds,
        },
    };

    #[expect(clippy::expect_used)]
    serde_json::to_string(&payload).expect("serialize ExecOutput")
}

pub(super) fn get_last_assistant_message_from_turn(responses: &[ResponseItem]) -> Option<String> {
    responses.iter().rev().find_map(|item| {
        if let ResponseItem::Message { role, content, .. } = item {
            if role == "assistant" {
                content.iter().rev().find_map(|ci| {
                    if let ContentItem::OutputText { text } = ci {
                        Some(text.clone())
                    } else {
                        None
                    }
                })
            } else {
                None
            }
        } else {
            None
        }
    })
}
fn convert_call_tool_result_to_function_call_output_payload(
    call_tool_result: &CallToolResult,
) -> FunctionCallOutputPayload {
    let CallToolResult {
        content,
        is_error,
        structured_content,
    } = call_tool_result;

    // In terms of what to send back to the model, we prefer structured_content,
    // if available, and fallback to content, otherwise.
    let mut is_success = is_error != &Some(true);
    let content = if let Some(structured_content) = structured_content
        && structured_content != &serde_json::Value::Null
        && let Ok(serialized_structured_content) = serde_json::to_string(&structured_content)
    {
        serialized_structured_content
    } else {
        match serde_json::to_string(&content) {
            Ok(serialized_content) => serialized_content,
            Err(err) => {
                // If we could not serialize either content or structured_content to
                // JSON, flag this as an error.
                is_success = false;
                err.to_string()
            }
        }
    };

    FunctionCallOutputPayload {
        content,
        success: Some(is_success),
    }
}

/// Emits an ExitedReviewMode Event with optional ReviewOutput,
/// and records a developer message with the review output.
async fn exit_review_mode(
    session: Arc<Session>,
    task_sub_id: String,
    review_output: Option<ReviewOutputEvent>,
) {
    let event = Event {
        id: task_sub_id,
        msg: EventMsg::ExitedReviewMode(ExitedReviewModeEvent {
            review_output: review_output.clone(),
        }),
    };
    session.send_event(event).await;

    let mut user_message = String::new();
    if let Some(out) = review_output {
        let mut findings_str = String::new();
        let text = out.overall_explanation.trim();
        if !text.is_empty() {
            findings_str.push_str(text);
        }
        if !out.findings.is_empty() {
            let block = format_review_findings_block(&out.findings, None);
            findings_str.push_str(&format!("\n{block}"));
        }
        user_message.push_str(&format!(
            r#"<user_action>
  <context>User initiated a review task. Here's the full review output from reviewer model. User may select one or more comments to resolve.</context>
  <action>review</action>
  <results>
  {findings_str}
  </results>
</user_action>
"#));
    } else {
        user_message.push_str(r#"<user_action>
  <context>User initiated a review task, but was interrupted. If user asks about this, tell them to re-initiate a review with `/review` and wait for it to complete.</context>
  <action>review</action>
  <results>
  None.
  </results>
</user_action>
"#);
    }

    session
        .record_conversation_items(&[ResponseItem::Message {
            id: None,
            role: "user".to_string(),
            content: vec![ContentItem::InputText { text: user_message }],
        }])
        .await;
}

#[cfg(test)]
pub(crate) use tests::make_session_and_context;

#[cfg(test)]
mod tests {
    use super::*;
    use crate::config::ConfigOverrides;
    use crate::config::ConfigToml;
    use crate::protocol::CompactedItem;
    use crate::protocol::InitialHistory;
    use crate::protocol::ResumedHistory;
    use codex_protocol::models::ContentItem;
    use mcp_types::ContentBlock;
    use mcp_types::TextContent;
    use pretty_assertions::assert_eq;
    use serde::Deserialize;
    use serde_json::json;
    use std::path::PathBuf;
    use std::sync::Arc;
    use std::time::Duration as StdDuration;

    #[test]
    fn reconstruct_history_matches_live_compactions() {
        let (session, turn_context) = make_session_and_context();
        let (rollout_items, expected) = sample_rollout(&session, &turn_context);

        let reconstructed = session.reconstruct_history_from_rollout(&turn_context, &rollout_items);

        assert_eq!(expected, reconstructed);
    }

    #[test]
    fn record_initial_history_reconstructs_resumed_transcript() {
        let (session, turn_context) = make_session_and_context();
        let (rollout_items, expected) = sample_rollout(&session, &turn_context);

        tokio_test::block_on(session.record_initial_history(
            &turn_context,
            InitialHistory::Resumed(ResumedHistory {
                conversation_id: ConversationId::default(),
                history: rollout_items,
                rollout_path: PathBuf::from("/tmp/resume.jsonl"),
            }),
        ));

        let actual = tokio_test::block_on(async { session.state.lock().await.history.contents() });
        assert_eq!(expected, actual);
    }

    #[test]
    fn record_initial_history_reconstructs_forked_transcript() {
        let (session, turn_context) = make_session_and_context();
        let (rollout_items, expected) = sample_rollout(&session, &turn_context);

        tokio_test::block_on(
            session.record_initial_history(&turn_context, InitialHistory::Forked(rollout_items)),
        );

        let actual = tokio_test::block_on(async { session.state.lock().await.history.contents() });
        assert_eq!(expected, actual);
    }

    #[test]
    fn prefers_structured_content_when_present() {
        let ctr = CallToolResult {
            // Content present but should be ignored because structured_content is set.
            content: vec![text_block("ignored")],
            is_error: None,
            structured_content: Some(json!({
                "ok": true,
                "value": 42
            })),
        };

        let got = convert_call_tool_result_to_function_call_output_payload(&ctr);
        let expected = FunctionCallOutputPayload {
            content: serde_json::to_string(&json!({
                "ok": true,
                "value": 42
            }))
            .unwrap(),
            success: Some(true),
        };

        assert_eq!(expected, got);
    }

    #[test]
    fn model_truncation_head_tail_by_lines() {
        // Build 400 short lines so line-count limit, not byte budget, triggers truncation
        let lines: Vec<String> = (1..=400).map(|i| format!("line{i}")).collect();
        let full = lines.join("\n");

        let exec = ExecToolCallOutput {
            exit_code: 0,
            stdout: StreamOutput::new(String::new()),
            stderr: StreamOutput::new(String::new()),
            aggregated_output: StreamOutput::new(full),
            duration: StdDuration::from_secs(1),
            timed_out: false,
        };

        let out = format_exec_output_str(&exec);

        // Expect elision marker with correct counts
        let omitted = 400 - MODEL_FORMAT_MAX_LINES; // 144
        let marker = format!("\n[... omitted {omitted} of 400 lines ...]\n\n");
        assert!(out.contains(&marker), "missing marker: {out}");

        // Validate head and tail
        let parts: Vec<&str> = out.split(&marker).collect();
        assert_eq!(parts.len(), 2, "expected one marker split");
        let head = parts[0];
        let tail = parts[1];

        let expected_head: String = (1..=MODEL_FORMAT_HEAD_LINES)
            .map(|i| format!("line{i}"))
            .collect::<Vec<_>>()
            .join("\n");
        assert!(head.starts_with(&expected_head), "head mismatch");

        let expected_tail: String = ((400 - MODEL_FORMAT_TAIL_LINES + 1)..=400)
            .map(|i| format!("line{i}"))
            .collect::<Vec<_>>()
            .join("\n");
        assert!(tail.ends_with(&expected_tail), "tail mismatch");
    }

    #[test]
    fn model_truncation_respects_byte_budget() {
        // Construct a large output (about 100kB) so byte budget dominates
        let big_line = "x".repeat(100);
        let full = std::iter::repeat_n(big_line, 1000)
            .collect::<Vec<_>>()
            .join("\n");

        let exec = ExecToolCallOutput {
            exit_code: 0,
            stdout: StreamOutput::new(String::new()),
            stderr: StreamOutput::new(String::new()),
            aggregated_output: StreamOutput::new(full.clone()),
            duration: StdDuration::from_secs(1),
            timed_out: false,
        };

        let out = format_exec_output_str(&exec);
        assert!(out.len() <= MODEL_FORMAT_MAX_BYTES, "exceeds byte budget");
        assert!(out.contains("omitted"), "should contain elision marker");

        // Ensure head and tail are drawn from the original
        assert!(full.starts_with(out.chars().take(8).collect::<String>().as_str()));
        assert!(
            full.ends_with(
                out.chars()
                    .rev()
                    .take(8)
                    .collect::<String>()
                    .chars()
                    .rev()
                    .collect::<String>()
                    .as_str()
            )
        );
    }

    #[test]
    fn includes_timed_out_message() {
        let exec = ExecToolCallOutput {
            exit_code: 0,
            stdout: StreamOutput::new(String::new()),
            stderr: StreamOutput::new(String::new()),
            aggregated_output: StreamOutput::new("Command output".to_string()),
            duration: StdDuration::from_secs(1),
            timed_out: true,
        };

        let out = format_exec_output_str(&exec);

        assert_eq!(
            out,
            "command timed out after 1000 milliseconds\nCommand output"
        );
    }

    #[test]
    fn falls_back_to_content_when_structured_is_null() {
        let ctr = CallToolResult {
            content: vec![text_block("hello"), text_block("world")],
            is_error: None,
            structured_content: Some(serde_json::Value::Null),
        };

        let got = convert_call_tool_result_to_function_call_output_payload(&ctr);
        let expected = FunctionCallOutputPayload {
            content: serde_json::to_string(&vec![text_block("hello"), text_block("world")])
                .unwrap(),
            success: Some(true),
        };

        assert_eq!(expected, got);
    }

    #[test]
    fn success_flag_reflects_is_error_true() {
        let ctr = CallToolResult {
            content: vec![text_block("unused")],
            is_error: Some(true),
            structured_content: Some(json!({ "message": "bad" })),
        };

        let got = convert_call_tool_result_to_function_call_output_payload(&ctr);
        let expected = FunctionCallOutputPayload {
            content: serde_json::to_string(&json!({ "message": "bad" })).unwrap(),
            success: Some(false),
        };

        assert_eq!(expected, got);
    }

    #[test]
    fn success_flag_true_with_no_error_and_content_used() {
        let ctr = CallToolResult {
            content: vec![text_block("alpha")],
            is_error: Some(false),
            structured_content: None,
        };

        let got = convert_call_tool_result_to_function_call_output_payload(&ctr);
        let expected = FunctionCallOutputPayload {
            content: serde_json::to_string(&vec![text_block("alpha")]).unwrap(),
            success: Some(true),
        };

        assert_eq!(expected, got);
    }

    fn text_block(s: &str) -> ContentBlock {
        ContentBlock::TextContent(TextContent {
            annotations: None,
            text: s.to_string(),
            r#type: "text".to_string(),
        })
    }

    pub(crate) fn make_session_and_context() -> (Session, TurnContext) {
        let (tx_event, _rx_event) = async_channel::unbounded();
        let codex_home = tempfile::tempdir().expect("create temp dir");
        let config = Config::load_from_base_config_with_overrides(
            ConfigToml::default(),
            ConfigOverrides::default(),
            codex_home.path().to_path_buf(),
        )
        .expect("load default test config");
        let config = Arc::new(config);
        let conversation_id = ConversationId::default();
        let client = ModelClient::new(
            config.clone(),
            None,
            config.model_provider.clone(),
            config.model_reasoning_effort,
            config.model_reasoning_summary,
            conversation_id,
        );
        let tools_config = ToolsConfig::new(&ToolsConfigParams {
            model_family: &config.model_family,
            include_plan_tool: config.include_plan_tool,
            include_apply_patch_tool: config.include_apply_patch_tool,
            include_web_search_request: config.tools_web_search_request,
            use_streamable_shell_tool: config.use_experimental_streamable_shell_tool,
            include_view_image_tool: config.include_view_image_tool,
            experimental_unified_exec_tool: config.use_experimental_unified_exec_tool,
            include_agent_tool: true,
        });
        let turn_context = TurnContext {
            client,
            cwd: config.cwd.clone(),
            base_instructions: config.base_instructions.clone(),
            user_instructions: config.user_instructions.clone(),
            approval_policy: config.approval_policy,
            sandbox_policy: config.sandbox_policy.clone(),
            shell_environment_policy: config.shell_environment_policy.clone(),
            tools_config,
            is_review_mode: false,
            final_output_json_schema: None,
        };
        let session = Session {
            conversation_id,
            tx_event,
            mcp_connection_manager: McpConnectionManager::default(),
            session_manager: ExecSessionManager::default(),
            unified_exec_manager: UnifiedExecSessionManager::default(),
<<<<<<< HEAD
            agent_registry: Mutex::new(None),
=======
>>>>>>> bffdbec2
            notifier: UserNotifier::default(),
            rollout: Mutex::new(None),
            state: Mutex::new(State {
                history: ConversationHistory::new(),
                ..Default::default()
            }),
            codex_linux_sandbox_exe: None,
            user_shell: shell::Shell::Unknown,
            show_raw_agent_reasoning: config.show_raw_agent_reasoning,
            next_internal_sub_id: AtomicU64::new(0),
        };
        (session, turn_context)
    }

    fn sample_rollout(
        session: &Session,
        turn_context: &TurnContext,
    ) -> (Vec<RolloutItem>, Vec<ResponseItem>) {
        let mut rollout_items = Vec::new();
        let mut live_history = ConversationHistory::new();

        let initial_context = session.build_initial_context(turn_context);
        for item in &initial_context {
            rollout_items.push(RolloutItem::ResponseItem(item.clone()));
        }
        live_history.record_items(initial_context.iter());

        let user1 = ResponseItem::Message {
            id: None,
            role: "user".to_string(),
            content: vec![ContentItem::InputText {
                text: "first user".to_string(),
            }],
        };
        live_history.record_items(std::iter::once(&user1));
        rollout_items.push(RolloutItem::ResponseItem(user1.clone()));

        let assistant1 = ResponseItem::Message {
            id: None,
            role: "assistant".to_string(),
            content: vec![ContentItem::OutputText {
                text: "assistant reply one".to_string(),
            }],
        };
        live_history.record_items(std::iter::once(&assistant1));
        rollout_items.push(RolloutItem::ResponseItem(assistant1.clone()));

        let summary1 = "summary one";
        let snapshot1 = live_history.contents();
        let user_messages1 = collect_user_messages(&snapshot1);
        let rebuilt1 = build_compacted_history(
            session.build_initial_context(turn_context),
            &user_messages1,
            summary1,
        );
        live_history.replace(rebuilt1);
        rollout_items.push(RolloutItem::Compacted(CompactedItem {
            message: summary1.to_string(),
        }));

        let user2 = ResponseItem::Message {
            id: None,
            role: "user".to_string(),
            content: vec![ContentItem::InputText {
                text: "second user".to_string(),
            }],
        };
        live_history.record_items(std::iter::once(&user2));
        rollout_items.push(RolloutItem::ResponseItem(user2.clone()));

        let assistant2 = ResponseItem::Message {
            id: None,
            role: "assistant".to_string(),
            content: vec![ContentItem::OutputText {
                text: "assistant reply two".to_string(),
            }],
        };
        live_history.record_items(std::iter::once(&assistant2));
        rollout_items.push(RolloutItem::ResponseItem(assistant2.clone()));

        let summary2 = "summary two";
        let snapshot2 = live_history.contents();
        let user_messages2 = collect_user_messages(&snapshot2);
        let rebuilt2 = build_compacted_history(
            session.build_initial_context(turn_context),
            &user_messages2,
            summary2,
        );
        live_history.replace(rebuilt2);
        rollout_items.push(RolloutItem::Compacted(CompactedItem {
            message: summary2.to_string(),
        }));

        let user3 = ResponseItem::Message {
            id: None,
            role: "user".to_string(),
            content: vec![ContentItem::InputText {
                text: "third user".to_string(),
            }],
        };
        live_history.record_items(std::iter::once(&user3));
        rollout_items.push(RolloutItem::ResponseItem(user3.clone()));

        let assistant3 = ResponseItem::Message {
            id: None,
            role: "assistant".to_string(),
            content: vec![ContentItem::OutputText {
                text: "assistant reply three".to_string(),
            }],
        };
        live_history.record_items(std::iter::once(&assistant3));
        rollout_items.push(RolloutItem::ResponseItem(assistant3.clone()));

        (rollout_items, live_history.contents())
    }

    #[tokio::test]
    async fn rejects_escalated_permissions_when_policy_not_on_request() {
        use crate::exec::ExecParams;
        use crate::protocol::AskForApproval;
        use crate::protocol::SandboxPolicy;
        use crate::turn_diff_tracker::TurnDiffTracker;
        use std::collections::HashMap;

        let (session, mut turn_context) = make_session_and_context();
        // Ensure policy is NOT OnRequest so the early rejection path triggers
        turn_context.approval_policy = AskForApproval::OnFailure;

        let params = ExecParams {
            command: if cfg!(windows) {
                vec![
                    "cmd.exe".to_string(),
                    "/C".to_string(),
                    "echo hi".to_string(),
                ]
            } else {
                vec![
                    "/bin/sh".to_string(),
                    "-c".to_string(),
                    "echo hi".to_string(),
                ]
            },
            cwd: turn_context.cwd.clone(),
            timeout_ms: Some(1000),
            env: HashMap::new(),
            with_escalated_permissions: Some(true),
            justification: Some("test".to_string()),
        };

        let params2 = ExecParams {
            with_escalated_permissions: Some(false),
            ..params.clone()
        };

        let mut turn_diff_tracker = TurnDiffTracker::new();

        let sub_id = "test-sub".to_string();
        let call_id = "test-call".to_string();

        let resp = handle_container_exec_with_params(
            params,
            &session,
            &turn_context,
            &mut turn_diff_tracker,
            sub_id,
            call_id,
        )
        .await;

        let Err(FunctionCallError::RespondToModel(output)) = resp else {
            panic!("expected error result");
        };

        let expected = format!(
            "approval policy is {policy:?}; reject command — you should not ask for escalated permissions if the approval policy is {policy:?}",
            policy = turn_context.approval_policy
        );

        pretty_assertions::assert_eq!(output, expected);

        // Now retry the same command WITHOUT escalated permissions; should succeed.
        // Force DangerFullAccess to avoid platform sandbox dependencies in tests.
        turn_context.sandbox_policy = SandboxPolicy::DangerFullAccess;

        let resp2 = handle_container_exec_with_params(
            params2,
            &session,
            &turn_context,
            &mut turn_diff_tracker,
            "test-sub".to_string(),
            "test-call-2".to_string(),
        )
        .await;

        let output = resp2.expect("expected Ok result");

        #[derive(Deserialize, PartialEq, Eq, Debug)]
        struct ResponseExecMetadata {
            exit_code: i32,
        }

        #[derive(Deserialize)]
        struct ResponseExecOutput {
            output: String,
            metadata: ResponseExecMetadata,
        }

        let exec_output: ResponseExecOutput =
            serde_json::from_str(&output).expect("valid exec output json");

        pretty_assertions::assert_eq!(exec_output.metadata, ResponseExecMetadata { exit_code: 0 });
        assert!(exec_output.output.contains("hi"));
    }
}<|MERGE_RESOLUTION|>--- conflicted
+++ resolved
@@ -294,12 +294,10 @@
     session_manager: ExecSessionManager,
     unified_exec_manager: UnifiedExecSessionManager,
 
-<<<<<<< HEAD
     /// Agent registry for multi-agent orchestration
     agent_registry: Mutex<Option<Arc<crate::agent::AgentRegistry>>>,
 
-=======
->>>>>>> bffdbec2
+    /// Wrapper around the optional external notifier command (invoked via exec()).
     notifier: UserNotifier,
 
     /// Optional rollout recorder for persisting the conversation transcript so
@@ -514,10 +512,7 @@
             mcp_connection_manager,
             session_manager: ExecSessionManager::default(),
             unified_exec_manager: UnifiedExecSessionManager::default(),
-<<<<<<< HEAD
             agent_registry: Mutex::new(agent_registry),
-=======
->>>>>>> bffdbec2
             notifier: notify,
             state: Mutex::new(state),
             rollout: Mutex::new(Some(rollout_recorder)),
@@ -4352,10 +4347,7 @@
             mcp_connection_manager: McpConnectionManager::default(),
             session_manager: ExecSessionManager::default(),
             unified_exec_manager: UnifiedExecSessionManager::default(),
-<<<<<<< HEAD
             agent_registry: Mutex::new(None),
-=======
->>>>>>> bffdbec2
             notifier: UserNotifier::default(),
             rollout: Mutex::new(None),
             state: Mutex::new(State {
